--- conflicted
+++ resolved
@@ -164,9 +164,5 @@
 #  and can be added to the global gitignore or merged into this file.  For a more nuclear
 #  option (not recommended) you can uncomment the following to ignore the entire idea folder.
 .idea/
-<<<<<<< HEAD
 
 pipelines/deprecated_pipelines
-=======
-/docs/apidocs/
->>>>>>> ada0aaa5
