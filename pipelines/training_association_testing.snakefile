from pathlib import Path

configfile: 'config.yaml'

debug_flag = config.get('debug', False)
phenotypes = config['phenotypes']
phenotypes = list(phenotypes.keys()) if type(phenotypes) == dict else phenotypes
training_phenotypes = config["training"].get("phenotypes", phenotypes)

n_burden_chunks = config.get('n_burden_chunks', 1) if not debug_flag else 2
n_regression_chunks = config.get('n_regression_chunks', 40) if not debug_flag else 2
n_avg_chunks = config.get('n_avg_chunks', 40)
n_trials = config['hyperparameter_optimization']['n_trials']
n_bags = config['training']['n_bags'] if not debug_flag else 3
n_repeats = config['n_repeats']
debug = '--debug ' if debug_flag else ''
do_scoretest = '--do-scoretest ' if config.get('do_scoretest', False) else ''
tensor_compression_level = config['training'].get('tensor_compression_level', 1)
model_path = Path("models")
n_parallel_training_jobs = config["training"].get("n_parallel_jobs", 1)
<<<<<<< HEAD
cv_exp = False
=======
>>>>>>> ada0aaa5

wildcard_constraints:
    repeat="\d+",
    trial="\d+",

include: "training/config.snakefile"
include: "training/training_dataset.snakefile"
include: "training/train.snakefile"
include: "association_testing/association_dataset.snakefile"
include: "association_testing/burdens.snakefile"
<<<<<<< HEAD
include: "association_testing/regress_eval_avg.snakefile"
=======
include: "association_testing/regress_eval.snakefile"
>>>>>>> ada0aaa5

rule all:
    input:
        expand("{phenotype}/deeprvat/eval/significant.parquet",
               phenotype=phenotypes),
        expand("{phenotype}/deeprvat/eval/all_results.parquet",
               phenotype=phenotypes)

<<<<<<< HEAD


=======
>>>>>>> ada0aaa5
rule all_burdens:
    input:
        [
            (f'{p}/deeprvat/burdens/chunk{c}.' +
             ("finished" if p == phenotypes[0] else "linked"))
            for p in phenotypes
            for c in range(n_burden_chunks)
        ]

rule all_association_dataset:
    input:
        expand('{phenotype}/deeprvat/association_dataset.pkl',
               phenotype=phenotypes)

<<<<<<< HEAD
rule all_reversed:
    input:
        model_path / "reverse_finished.tmp",

=======
>>>>>>> ada0aaa5
rule all_training:
    input:
        expand(model_path / 'repeat_{repeat}/best/bag_{bag}.ckpt',
               bag=range(n_bags), repeat=range(n_repeats)),
        model_path / "config.yaml"

rule all_training_dataset:
    input:
        input_tensor = expand('{phenotype}/deeprvat/input_tensor.zarr',
                              phenotype=training_phenotypes, repeat=range(n_repeats)),
        covariates = expand('{phenotype}/deeprvat/covariates.zarr',
                            phenotype=training_phenotypes, repeat=range(n_repeats)),
        y = expand('{phenotype}/deeprvat/y.zarr',
                   phenotype=training_phenotypes, repeat=range(n_repeats))

rule all_config:
    input:
        # seed_genes = expand('{phenotype}/deeprvat/seed_genes.parquet',
        #                     phenotype=phenotypes),
        config = expand('{phenotype}/deeprvat/hpopt_config.yaml',
                        phenotype=phenotypes),
<<<<<<< HEAD
        # baseline = expand('{phenotype}/deeprvat/baseline_results.parquet',
        #                   phenotype=phenotypes),
=======
        baseline = expand('{phenotype}/deeprvat/baseline_results.parquet',
                          phenotype=phenotypes),
>>>>>>> ada0aaa5
<|MERGE_RESOLUTION|>--- conflicted
+++ resolved
@@ -18,10 +18,7 @@
 tensor_compression_level = config['training'].get('tensor_compression_level', 1)
 model_path = Path("models")
 n_parallel_training_jobs = config["training"].get("n_parallel_jobs", 1)
-<<<<<<< HEAD
 cv_exp = False
-=======
->>>>>>> ada0aaa5
 
 wildcard_constraints:
     repeat="\d+",
@@ -32,11 +29,7 @@
 include: "training/train.snakefile"
 include: "association_testing/association_dataset.snakefile"
 include: "association_testing/burdens.snakefile"
-<<<<<<< HEAD
-include: "association_testing/regress_eval_avg.snakefile"
-=======
 include: "association_testing/regress_eval.snakefile"
->>>>>>> ada0aaa5
 
 rule all:
     input:
@@ -45,11 +38,6 @@
         expand("{phenotype}/deeprvat/eval/all_results.parquet",
                phenotype=phenotypes)
 
-<<<<<<< HEAD
-
-
-=======
->>>>>>> ada0aaa5
 rule all_burdens:
     input:
         [
@@ -64,13 +52,10 @@
         expand('{phenotype}/deeprvat/association_dataset.pkl',
                phenotype=phenotypes)
 
-<<<<<<< HEAD
 rule all_reversed:
     input:
         model_path / "reverse_finished.tmp",
 
-=======
->>>>>>> ada0aaa5
 rule all_training:
     input:
         expand(model_path / 'repeat_{repeat}/best/bag_{bag}.ckpt',
@@ -88,14 +73,5 @@
 
 rule all_config:
     input:
-        # seed_genes = expand('{phenotype}/deeprvat/seed_genes.parquet',
-        #                     phenotype=phenotypes),
         config = expand('{phenotype}/deeprvat/hpopt_config.yaml',
-                        phenotype=phenotypes),
-<<<<<<< HEAD
-        # baseline = expand('{phenotype}/deeprvat/baseline_results.parquet',
-        #                   phenotype=phenotypes),
-=======
-        baseline = expand('{phenotype}/deeprvat/baseline_results.parquet',
-                          phenotype=phenotypes),
->>>>>>> ada0aaa5
+                        phenotype=phenotypes),