--- conflicted
+++ resolved
@@ -110,11 +110,7 @@
         ),
         current_annotation_file=anno_dir / "vep_deepripe_deepsea.parquet"
     output:
-<<<<<<< HEAD
         annotations=anno_dir / "current_annotations_absplice.parquet"
-=======
-        annotations=anno_dir / "vcomplete_annotations.parquet.parquet",
->>>>>>> 7be19158
         scores=anno_tmp_dir / "abSplice_score_file.parquet",
 
     shell:
