rule combine_burdens:
    input:
        expand(
            'burdens/chunks/chunk_{chunk}/burdens.zarr',
            chunk=[c for c in range(n_burden_chunks)],
          ),
        expand(
            'burdens/chunks/chunk_{chunk}/sample_ids.zarr',
            chunk=[c for c in range(n_burden_chunks)],
          )
    output:
        burdens=directory('burdens/burdens.zarr'),
        sample_ids=directory('burdens/sample_ids.zarr'),
    params:
        prefix='.'
    threads: 1
    resources:
        mem_mb = lambda wildcards, attempt: 4098 + (attempt - 1) * 4098,
    shell:
<<<<<<< HEAD
        ' && '.join([
            ('deeprvat_associate average-burdens '
            + center_scale_burdens +
            '--n-chunks '+ str(n_avg_chunks) + ' '
            '--chunk {wildcards.chunk} '
            '{params.repeats} '
            '--agg-fct mean  ' 
            '{params.burdens_in} '
            '{params.burdens_out}'),
            'touch {output}'
=======
        ' '.join([
            'deeprvat_associate combine-burden-chunks',
            '{params.prefix}/burdens/chunks/',
            ' --n-chunks ' + str(n_burden_chunks),
            '{params.prefix}/burdens',
>>>>>>> 4dd101fa
        ])
        
rule all_xy:
    input:
        samples = expand('{phenotype}/deeprvat/xy/sample_ids.zarr', phenotype=phenotypes),
        x = expand('{phenotype}/deeprvat/xy/x.zarr', phenotype=phenotypes),
        y = expand('{phenotype}/deeprvat/xy/y.zarr', phenotype=phenotypes)

rule compute_xy:
    priority: 1
    input:
        dataset = '{phenotype}/deeprvat/association_dataset.pkl',
        data_config = '{phenotype}/deeprvat/config.yaml',
    output:
        samples = directory('{phenotype}/deeprvat/xy/sample_ids.zarr'),
        x = directory('{phenotype}/deeprvat/xy/x.zarr'),
        y = directory('{phenotype}/deeprvat/xy/y.zarr'),
    threads: 8
    resources:
        mem_mb = lambda wildcards, attempt: 20480 + (attempt - 1) * 4098,
    shell:
        ' && '.join([
            ('deeprvat_associate compute-xy '
             '--dataset-file {input.dataset} '
             '{input.data_config} '
             "{output.samples} "
             "{output.x} "
             "{output.y}")
        ])


rule compute_burdens:
    priority: 10
    input:
        reversed = model_path / "reverse_finished.tmp",
        checkpoints = lambda wildcards: [
            f'{model_path}/repeat_{repeat}/best/bag_{bag}.ckpt'
            for repeat in range(n_repeats) for bag in range(n_bags)
        ],
        dataset = 'burdens/association_dataset.pkl',
        data_config = f'{phenotypes[0]}/deeprvat/config.yaml',
        model_config = model_path / 'model_config.yaml',
    output:
        burdens=temp(directory('burdens/chunks/chunk_{chunk}/burdens.zarr')),
        sample_ids=temp(directory('burdens/chunks/chunk_{chunk}/sample_ids.zarr')),
    params:
        prefix = '.'
    threads: 8
    resources:
        mem_mb = 32000,
        gpus = 1
    shell:
<<<<<<< HEAD
        ' && '.join([
            ('deeprvat_associate compute-burdens '
             + debug +
             ' --n-chunks '+ str(n_burden_chunks) + ' '
             '--chunk {wildcards.chunk} '
             '--dataset-file {input.dataset} '
             + center_scale_burdens +
             '{input.data_config} '
             '{input.model_config} '
             '{input.checkpoints} '
             '{params.prefix}/{wildcards.phenotype}/deeprvat/burdens'),
            'touch {output}'
        ])
=======
        ' '.join([
            'deeprvat_associate compute-burdens '
            + debug +
            ' --n-chunks ' + str(n_burden_chunks) + ' '
            '--chunk {wildcards.chunk} '
            '--dataset-file {input.dataset} '
            '{input.data_config} '
            '{input.model_config} '
            '{input.checkpoints} '
            '{params.prefix}/burdens'],
        )

>>>>>>> 4dd101fa

rule reverse_models:
    input:
        checkpoints = expand(model_path / 'repeat_{repeat}/best/bag_{bag}.ckpt',
                             bag=range(n_bags), repeat=range(n_repeats)),
        model_config = model_path / 'model_config.yaml',
        data_config = Path(phenotypes[0]) / "deeprvat/config.yaml",
    output:
        model_path / "reverse_finished.tmp"
    threads: 4
    resources:
        mem_mb = 20480,
    shell:
        " && ".join([
            ("deeprvat_associate reverse-models "
             "{input.model_config} "
             "{input.data_config} "
             "{input.checkpoints}"),
             "touch {output}"
        ])<|MERGE_RESOLUTION|>--- conflicted
+++ resolved
@@ -17,24 +17,11 @@
     resources:
         mem_mb = lambda wildcards, attempt: 4098 + (attempt - 1) * 4098,
     shell:
-<<<<<<< HEAD
-        ' && '.join([
-            ('deeprvat_associate average-burdens '
-            + center_scale_burdens +
-            '--n-chunks '+ str(n_avg_chunks) + ' '
-            '--chunk {wildcards.chunk} '
-            '{params.repeats} '
-            '--agg-fct mean  ' 
-            '{params.burdens_in} '
-            '{params.burdens_out}'),
-            'touch {output}'
-=======
         ' '.join([
             'deeprvat_associate combine-burden-chunks',
             '{params.prefix}/burdens/chunks/',
             ' --n-chunks ' + str(n_burden_chunks),
             '{params.prefix}/burdens',
->>>>>>> 4dd101fa
         ])
         
 rule all_xy:
@@ -87,7 +74,6 @@
         mem_mb = 32000,
         gpus = 1
     shell:
-<<<<<<< HEAD
         ' && '.join([
             ('deeprvat_associate compute-burdens '
              + debug +
@@ -101,20 +87,6 @@
              '{params.prefix}/{wildcards.phenotype}/deeprvat/burdens'),
             'touch {output}'
         ])
-=======
-        ' '.join([
-            'deeprvat_associate compute-burdens '
-            + debug +
-            ' --n-chunks ' + str(n_burden_chunks) + ' '
-            '--chunk {wildcards.chunk} '
-            '--dataset-file {input.dataset} '
-            '{input.data_config} '
-            '{input.model_config} '
-            '{input.checkpoints} '
-            '{params.prefix}/burdens'],
-        )
-
->>>>>>> 4dd101fa
 
 rule reverse_models:
     input:
