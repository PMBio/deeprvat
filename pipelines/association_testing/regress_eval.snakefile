configfile: 'config.yaml'

debug_flag = config.get('debug', False)
debug = '--debug ' if debug_flag else ''

phenotypes = config['phenotypes']
phenotypes = list(phenotypes.keys()) if type(phenotypes) == dict else phenotypes

n_burden_chunks = config.get('n_burden_chunks', 1) if not debug_flag else 2
n_regression_chunks = config.get('n_regression_chunks', 40) if not debug_flag else 2
n_avg_chunks = config.get('n_avg_chunks', 40)

do_scoretest = '--do-scoretest ' if config.get('do_scoretest', False) else ''

cv_exp = config.get("cv_exp", False)
config_file_prefix = (
    "cv_split0/deeprvat/" if cv_exp else ""
)  
########### Average regression 
# rule all_evaluate:
#     input:
#         expand("{phenotype}/deeprvat/eval/significant.parquet",
#                phenotype=phenotypes),
#         expand("{phenotype}/deeprvat/eval/all_results.parquet",
#                phenotype=phenotypes),

rule evaluate:
    input:
        associations ='{phenotype}/deeprvat/average_regression_results/burden_associations.parquet',
        data_config = f"{config_file_prefix}{{phenotype}}/deeprvat/config.yaml"
    output:
        "{phenotype}/deeprvat/eval/significant.parquet",
        "{phenotype}/deeprvat/eval/all_results.parquet"
    threads: 1
    resources:
        mem_mb = 16000,
    params:
        n_combis = 1,
        use_baseline_results = '--use-baseline-results' if 'baseline_results' in config else ''
    shell:
        'deeprvat_evaluate '
        + debug +
        '{params.use_baseline_results} '
        '--phenotype {wildcards.phenotype} '
        '{input.associations} '
        '{input.data_config} '
        '{wildcards.phenotype}/deeprvat/eval'


rule combine_regression_chunks:
    input:
        expand('{{phenotype}}/deeprvat/average_regression_results/burden_associations_{chunk}.parquet', chunk=range(n_regression_chunks)),
    output:
        '{phenotype}/deeprvat/average_regression_results/burden_associations.parquet',
    threads: 1
    resources:
        mem_mb = lambda wildcards, attempt: 12000 + (attempt - 1) * 4098,
    shell:
        'deeprvat_associate combine-regression-results '
        '--model-name repeat_0 ' 
        '{input} '
        '{output}'


rule regress:
    input:
<<<<<<< HEAD
        data_config = f"{config_file_prefix}{{phenotype}}/deeprvat/config.yaml",
        chunks =  expand(
            'burdens/burdens_averaging_{chunk}.finished',
            chunk=range(n_avg_chunks)
        ) if not cv_exp  else 'burdens/merging.finished',
        phenotype_0_chunks =  expand(
            phenotypes[0] + '/deeprvat/burdens/logs/burdens_averaging_{chunk}.finished',
=======
        config = f"{config_file_prefix}{{phenotype}}/deeprvat/hpopt_config.yaml",
        chunks =  expand(
            'burdens/burdens_averaging_{chunk}.finished',
>>>>>>> 4b48b0e7
            chunk=range(n_avg_chunks)
        ),
        x = '{phenotype}/deeprvat/xy/x.zarr',
        y = '{phenotype}/deeprvat/xy/y.zarr',
    output:
        temp('{phenotype}/deeprvat/average_regression_results/burden_associations_{chunk}.parquet'),
    threads: 2
    resources:
        mem_mb = lambda wildcards, attempt: 28676  + (attempt - 1) * 4098,
    params:
        burden_file = 'burdens/burdens_average.zarr',
        xy_dir = "{phenotype}/deeprvat/xy",
        # burden_dir = 'burdens',
        out_dir = '{phenotype}/deeprvat/average_regression_results'
    shell:
        'deeprvat_associate regress '
        + debug +
        '--chunk {wildcards.chunk} '
        '--n-chunks ' + str(n_regression_chunks) + ' '
        '--use-bias '
        # '--repeat 0 '
        + do_scoretest +
<<<<<<< HEAD
        '{input.data_config} '
        "{params.xy_dir} "
=======
        '{input.config} '
        "{params.xy_dir} "
        # '{params.burden_dir} ' #TODO make this w/o repeats
>>>>>>> 4b48b0e7
        "{params.burden_file} "
        '{params.out_dir}'<|MERGE_RESOLUTION|>--- conflicted
+++ resolved
@@ -64,21 +64,11 @@
 
 rule regress:
     input:
-<<<<<<< HEAD
-        data_config = f"{config_file_prefix}{{phenotype}}/deeprvat/config.yaml",
+        config = f"{config_file_prefix}{{phenotype}}/deeprvat/hpopt_config.yaml",
         chunks =  expand(
             'burdens/burdens_averaging_{chunk}.finished',
             chunk=range(n_avg_chunks)
         ) if not cv_exp  else 'burdens/merging.finished',
-        phenotype_0_chunks =  expand(
-            phenotypes[0] + '/deeprvat/burdens/logs/burdens_averaging_{chunk}.finished',
-=======
-        config = f"{config_file_prefix}{{phenotype}}/deeprvat/hpopt_config.yaml",
-        chunks =  expand(
-            'burdens/burdens_averaging_{chunk}.finished',
->>>>>>> 4b48b0e7
-            chunk=range(n_avg_chunks)
-        ),
         x = '{phenotype}/deeprvat/xy/x.zarr',
         y = '{phenotype}/deeprvat/xy/y.zarr',
     output:
@@ -99,13 +89,7 @@
         '--use-bias '
         # '--repeat 0 '
         + do_scoretest +
-<<<<<<< HEAD
         '{input.data_config} '
         "{params.xy_dir} "
-=======
-        '{input.config} '
-        "{params.xy_dir} "
-        # '{params.burden_dir} ' #TODO make this w/o repeats
->>>>>>> 4b48b0e7
         "{params.burden_file} "
         '{params.out_dir}'