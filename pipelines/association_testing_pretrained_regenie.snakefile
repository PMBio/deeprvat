--- conflicted
+++ resolved
@@ -22,11 +22,7 @@
 n_repeats = config['n_repeats']
 debug = '--debug ' if debug_flag else ''
 do_scoretest = '--do-scoretest ' if config.get('do_scoretest', False) else ''
-<<<<<<< HEAD
-model_path = Path("pretrained_models")
-=======
-model_path = Path("models")
->>>>>>> 218200dd
+model_path = Path(config.get("pretrained_model_path", "pretrained_models"))
 
 cv_exp = False
 config_file_prefix = (
