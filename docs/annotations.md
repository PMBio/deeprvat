--- conflicted
+++ resolved
@@ -13,30 +13,16 @@
 
 ## Input
 
-<<<<<<< HEAD
-The pipeline uses left-normalized bcf files containing variant information, a reference fasta file as well as a text file that maps data blocks to chromosomes as input. It is expected that the bcf files contain the columns "CHROM" "POS" "ID" "REF" and "ALT". 
-Any other columns, including genotype information are stripped from the data before annotation tools are used on the data. The variants may be split into several vcf files for each chromosome and each "block" of data. 
-=======
+
 The pipeline uses left-normalized bcf files containing variant information (e.g. the bcf files created by the[preprocessing pipeline](https://deeprvat.readthedocs.io/en/latest/preprocessing.html)) , a reference fasta file, and a gtf file for gene information. It is expected that the bcf files contain the columns "CHROM" "POS" "ID" "REF" and "ALT". 
 Any other columns, including genotype information, are stripped from the data before annotation tools are used on the data. The variants may be split into several vcf files for each chromosome and each "block" of data. 
->>>>>>> 5e760de7
 The filenames should then contain the corresponding chromosome and block number. The pattern of the file names, as well as file structure may be specified in the corresponding [config file](https://github.com/PMBio/deeprvat/blob/main/example/config/deeprvat_annotation_config.yaml). The pipeline also requires input data and repositories descried in [requirements](#requirements).
 
 (requirements)=
 ## Requirements
 
-<<<<<<< HEAD
-BCFtools as well as HTSlib should be installed on the machine, 
-- [CADD](https://github.com/kircherlab/CADD-scripts/tree/master/src/scripts) as well as 
-- [VEP](http://www.ensembl.org/info/docs/tools/vep/script/vep_download.html),  
-- [kipoi-veff2](https://github.com/kipoi/kipoi-veff2)
-- [faatpipe](https://github.com/HealthML/faatpipe), and the
-- [vep-plugins repository](https://github.com/Ensembl/VEP_plugins/)
+BCFtools as well as HTSlib should be installed on the machine, [VEP](http://www.ensembl.org/info/docs/tools/vep/script/vep_download.html) should be installed for running the pipeline. The [faatpipe](https://github.com/HealthML/faatpipe) repo, [kipoi-veff2](https://github.com/kipoi/kipoi-veff2) repo and  [vep-plugins repository](https://github.com/Ensembl/VEP_plugins/) should be cloned. Annotation data for CADD, spliceAI and primateAI should be downloaded. The path to the data may be specified in the corresponding [config file](https://github.com/PMBio/deeprvat/blob/main/example/config/deeprvat_annotation_config.yaml). 
 
-should be installed for running the pipeline, together with the [plugins](https://www.ensembl.org/info/docs/tools/vep/script/vep_plugins.html) for primateAI and spliceAI. Annotation data for CADD, spliceAI and primateAI should be downloaded. The path to the data may be specified in the corresponding [config file](https://github.com/PMBio/deeprvat/blob/main/example/config/deeprvat_annotation_config.yaml). 
-=======
-BCFtools as well as HTSlib should be installed on the machine, [VEP](http://www.ensembl.org/info/docs/tools/vep/script/vep_download.html) should be installed for running the pipeline. The [faatpipe](https://github.com/HealthML/faatpipe) repo, [kipoi-veff2](https://github.com/kipoi/kipoi-veff2) repo and  [vep-plugins repository](https://github.com/Ensembl/VEP_plugins/) should be cloned. Annotation data for CADD, spliceAI and primateAI should be downloaded. The path to the data may be specified in the corresponding [config file](https://github.com/PMBio/deeprvat/blob/main/example/config/deeprvat_annotation_config.yaml). 
->>>>>>> 5e760de7
 Download paths:
 - [CADD](https://cadd.bihealth.org/download): "All possible SNVs of GRCh38/hg38" and "gnomad.genomes.r3.0.indel.tsv.gz" incl. their Tabix Indices
 - [SpliceAI](https://basespace.illumina.com/s/otSPW8hnhaZR): "genome_scores_v1.3"/"spliceai_scores.raw.snv.hg38.vcf.gz" and "spliceai_scores.raw.indel.hg38.vcf.gz" 
