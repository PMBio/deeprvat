--- conflicted
+++ resolved
@@ -361,13 +361,9 @@
 
         # account for the fact that genotypes.h5 and phenotype_df can have different
         # orders of their samples
-<<<<<<< HEAD
-        self.index_map_geno, _ = get_matched_sample_indices(samples_gt, self.samples)
-=======
         self.index_map_geno, _ = get_matched_sample_indices(
             samples_gt.astype(str), self.samples.astype(str)
         )
->>>>>>> c6f7abd6
         # get_matched_sample_indices is a much, much faster implementation of the code below
         # self.index_map_geno = [np.where(samples_gt.astype(int) == i) for i in self.samples.astype(int)]
 
