--- conflicted
+++ resolved
@@ -19,7 +19,6 @@
 from tqdm import tqdm, trange
 from fastparquet import ParquetFile
 import yaml
-
 
 def precision(y_true, y_pred):
     """
@@ -1328,14 +1327,7 @@
 
     DScommonCols = list(set(prior_names).intersection(set(pcols)))
     AnnoCommonCols = list(set(prior_names).intersection(set(anno_cols)))
-<<<<<<< HEAD
     annotations = pd.read_parquet(annotation_file, columns = AnnoCommonCols+['chrom','pos', 'ref','alt','id', 'Gene'])
-=======
-    annotations = pd.read_parquet(
-        annotation_file,
-        columns=AnnoCommonCols + ["chrom", "pos", "ref", "alt", "id", "gene_id"],
-    )
->>>>>>> 6d2bfc63
     logger.info("reading PCAs")
     deepripe_pcas = pd.read_parquet(
         deepripe_pca_file, columns=DScommonCols + ["chrom", "pos", "ref", "alt", "id"]
