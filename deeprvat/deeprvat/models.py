import logging
import sys
from collections import OrderedDict
from pprint import pprint
from typing import Any, Dict, List, Optional

import torch
import torch.nn as nn
import pytorch_lightning as pl
from pytorch_lightning.callbacks import ModelSummary

from deeprvat.metrics import (
    PearsonCorr,
    PearsonCorrTorch,
    RSquared,
    AveragePrecisionWithLogits,
)

logging.basicConfig(
    format="[%(asctime)s] %(levelname)s:%(name)s: %(message)s",
    level="INFO",
    stream=sys.stdout,
)
logger = logging.getLogger(__name__)

METRICS = {
    "Huber": nn.SmoothL1Loss,
    "MAE": nn.L1Loss,
    "MSE": nn.MSELoss,
    "RSquared": RSquared,
    "PearsonCorr": PearsonCorr,
    "PearsonCorrTorch": PearsonCorrTorch,
    "BCEWithLogits": nn.BCEWithLogitsLoss,
    "AveragePrecisionWithLogits": AveragePrecisionWithLogits,
}


def get_hparam(module: pl.LightningModule, param: str, default: Any):
    if hasattr(module.hparams, param):
        return getattr(module.hparams, param)
    else:
        return default


class BaseModel(pl.LightningModule):
    """
    Base class containing functions that will be called by PyTorch Lightning in the
    background by default.
    """

    def __init__(
        self,
        config: dict,
        n_annotations: Dict[str, int],
        n_covariates: Dict[str, int],
        n_genes: Dict[str, int],
        phenotypes: List[str],
        stage: str = "train",
        **kwargs,
    ):
        """
        Initializes BaseModel.

        :param config: Represents the content of config.yaml.
        :type config: dict
        :param n_annotations: Contains the number of annotations used for each phenotype.
        :type n_annotations: Dict[str, int]
        :param n_covariates: Contains the number of covariates used for each phenotype.
        :type n_covariates: Dict[str, int]
        :param n_genes: Contains the number of genes used for each phenotype.
        :type n_genes: Dict[str, int]
        :param phenotypes: Contains the phenotypes used during training.
        :type phenotypes: List[str]
        :param stage: Contains a prefix indicating the dataset the model is operating on. Defaults to "train". (optional)
        :type stage: str
        :param kwargs: Additional keyword arguments.
        """
        super().__init__()
        self.save_hyperparameters(config)
        self.save_hyperparameters(kwargs)
        self.save_hyperparameters(
            "n_annotations", "n_covariates", "n_genes", "phenotypes", "stage"
        )

        self.metric_fns = {
            name: METRICS[name]() for name in self.hparams.metrics["all"]
        }

        self.objective_mode = self.hparams.metrics.get("objective_mode", "min")
        if self.objective_mode == "max":
            self.best_objective = float("-inf")
            self.objective_operation = max
        elif self.objective_mode == "min":
            self.best_objective = float("inf")
            self.objective_operation = min
        else:
            raise ValueError("Unknown objective_mode configuration parameter")

    def configure_optimizers(self) -> torch.optim.Optimizer:
        """
        Function used to setup an optimizer and scheduler by their
        parameters which are specified in config
        """
        optimizer_config = self.hparams["optimizer"]
        optimizer_class = getattr(torch.optim, optimizer_config["type"])
        optimizer = optimizer_class(
            self.parameters(), **optimizer_config.get("config", {})
        )

        lrsched_config = optimizer_config.get("lr_scheduler", None)
        if lrsched_config is not None:
            lr_scheduler_class = getattr(
                torch.optim.lr_scheduler, lrsched_config["type"]
            )
            lr_scheduler = lr_scheduler_class(
                optimizer, **lrsched_config["config"]
            )

            if lrsched_config["type"] == "ReduceLROnPlateau":
                return {
                    "optimizer": optimizer,
                    "lr_scheduler": lr_scheduler,
                    "monitor": lrsched_config["monitor"],
                }
            else:
                return [optimizer], [lr_scheduler]
        else:
            return optimizer

    def training_step(self, batch: dict, batch_idx: int) -> torch.Tensor:
        """
        Function called by trainer during training and returns the loss used
        to update weights and biases.

        :param batch: A dictionary containing the batch data.
        :type batch: dict
        :param batch_idx: The index of the current batch.
        :type batch_idx: int

        :returns: torch.Tensor: The loss value computed to update weights and biases
            based on the predictions.
        :raises RuntimeError: If NaNs are found in the training loss.
        """
        # calls DeepSet.forward()
        y_pred_by_pheno = self(batch)
        results = dict()
        # for all metrics we want to evaluate (specified in config)
        for name, fn in self.metric_fns.items():
            # compute mean distance in between ground truth and predicted score.
            results[name] = torch.mean(
                torch.stack(
                    [
                        fn(y_pred, batch[pheno]["y"])
                        for pheno, y_pred in y_pred_by_pheno.items()
                    ]
                )
            )
            self.log(f"{self.hparams.stage}_{name}", results[name])
        # set loss from which we compute backward passes
        loss = results[self.hparams.metrics["loss"]]
        if torch.any(torch.isnan(loss)):
            raise RuntimeError("NaNs found in training loss")
        return loss

    def validation_step(self, batch: dict, batch_idx: int):
<<<<<<< HEAD
        y_by_pheno = {
            pheno: pheno_batch["y"] for pheno, pheno_batch in batch.items()
        }
=======
        """
        During validation, we do not compute backward passes, such that we can accumulate
        phenotype predictions and evaluate them afterward as a whole.

        :param batch: A dictionary containing the validation batch data.
        :type batch: dict
        :param batch_idx: The index of the current validation batch.
        :type batch_idx: int

        :returns: dict: A dictionary containing phenotype predictions ("y_pred_by_pheno")
            and corresponding ground truth values ("y_by_pheno").
        """
        y_by_pheno = {pheno: pheno_batch["y"] for pheno, pheno_batch in batch.items()}
>>>>>>> 2fb87e6c
        return {"y_pred_by_pheno": self(batch), "y_by_pheno": y_by_pheno}

    def validation_epoch_end(
        self, prediction_y: List[Dict[str, Dict[str, torch.Tensor]]]
    ):
        """
        Evaluate accumulated phenotype predictions at the end of the validation epoch.

        This function takes a list of dictionaries containing accumulated phenotype predictions
        and corresponding ground truth values obtained during the validation process. It computes
        various metrics based on these predictions and logs the results.

        :param prediction_y: A list of dictionaries containing accumulated phenotype predictions
            and corresponding ground truth values obtained during the validation process.
        :type prediction_y: List[Dict[str, Dict[str, torch.Tensor]]]

        :return: None
        :rtype: None
        """
        y_pred_by_pheno = dict()
        y_by_pheno = dict()
        for result in prediction_y:
            # create a dict for each phenotype that includes all respective predictions
            pred = result["y_pred_by_pheno"]
            for pheno, ys in pred.items():
                y_pred_by_pheno[pheno] = torch.cat(
                    [
                        y_pred_by_pheno.get(
                            pheno, torch.tensor([], device=self.device)
                        ),
                        ys,
                    ]
                )
            # create a dict for each phenotype that includes the respective ground truth
            target = result["y_by_pheno"]
            for pheno, ys in target.items():
                y_by_pheno[pheno] = torch.cat(
                    [
                        y_by_pheno.get(
                            pheno, torch.tensor([], device=self.device)
                        ),
                        ys,
                    ]
                )

        # create a dict for each phenotype that stores the respective loss
        results = dict()
        # for all metrics we want to evaluate (specified in config)
        for name, fn in self.metric_fns.items():
            results[name] = torch.mean(
                torch.stack(
                    [
                        fn(y_pred, y_by_pheno[pheno])
                        for pheno, y_pred in y_pred_by_pheno.items()
                    ]
                )
            )
            self.log(f"val_{name}", results[name])
        # consider all metrics only store the most min/max in self.best_objective
        # to determine if progress was made in the last training epoch.
        self.best_objective = self.objective_operation(
            self.best_objective,
            results[self.hparams.metrics["objective"]].item(),
        )

    def test_step(self, batch: dict, batch_idx: int):
        """
        During testing, we do not compute backward passes, such that we can accumulate
        phenotype predictions and evaluate them afterward as a whole.

        :param batch: A dictionary containing the testing batch data.
        :type batch: dict
        :param batch_idx: The index of the current testing batch.
        :type batch_idx: int

        :returns: dict: A dictionary containing phenotype predictions ("y_pred")
            and corresponding ground truth values ("y").
        :rtype: dict
        """
        return {"y_pred": self(batch), "y": batch["y"]}

    def test_epoch_end(self, prediction_y: List[Dict[str, torch.Tensor]]):
        """
        Evaluate accumulated phenotype predictions at the end of the testing epoch.

        :param prediction_y: A list of dictionaries containing accumulated phenotype predictions
            and corresponding ground truth values obtained during the testing process.
        :type prediction_y: List[Dict[str, Dict[str, torch.Tensor]]]
        """
        y_pred = torch.cat([p["y_pred"] for p in prediction_y])
        y = torch.cat([p["y"] for p in prediction_y])

        results = {}
        for name, fn in self.metric_fns.items():
            results[name] = fn(y_pred, y)
            self.log(f"val_{name}", results[name])

        self.best_objective = self.objective_operation(
            self.best_objective,
            results[self.hparams.metrics["objective"]].item(),
        )

    def configure_callbacks(self):
        return [ModelSummary()]


class DeepSetAgg(pl.LightningModule):
    """
    class contains the gene impairment module used for burden computation.

    Variants are fed through an embedding network Phi to compute a variant embedding.
    The variant embedding is processed by a permutation-invariant aggregation to yield a gene embedding.
    Afterward, the second network Rho estimates the final gene impairment score.
    All parameters of the gene impairment module are shared across genes and traits.
    """

    def __init__(
        self,
        n_annotations: int,
        phi_layers: int,
        phi_hidden_dim: int,
        rho_layers: int,
        rho_hidden_dim: int,
        activation: str,
        pool: str,
        output_dim: int = 1,
        dropout: Optional[float] = None,
        use_sigmoid: bool = False,
        reverse: bool = False,
    ):
        """
        Initializes the DeepSetAgg module.

        :param n_annotations: Number of annotations.
        :type n_annotations: int
        :param phi_layers: Number of layers in Phi.
        :type phi_layers: int
        :param phi_hidden_dim: Internal dimensionality of linear layers in Phi.
        :type phi_hidden_dim: int
        :param rho_layers: Number of layers in Rho.
        :type rho_layers: int
        :param rho_hidden_dim: Internal dimensionality of linear layers in Rho.
        :type rho_hidden_dim: int
        :param activation: Activation function used; should match its name in torch.nn.
        :type activation: str
        :param pool: Invariant aggregation function used to aggregate gene variants. Possible values: 'max', 'sum'.
        :type pool: str
        :param output_dim: Number of burden scores. Defaults to 1. (optional)
        :type output_dim: int
        :param dropout: Probability by which some parameters are set to 0. (optional)
        :type dropout: Optional[float]
        :param use_sigmoid: Whether to project burden scores to [0, 1]. Also used as a linear activation function during training. Defaults to False. (optional)
        :type use_sigmoid: bool
        :param reverse: Whether to reverse the burden score (used during association testing). Defaults to False. (optional)
        :type reverse: bool
        """
        super().__init__()

        self.output_dim = output_dim
        self.activation = getattr(nn, activation)()
        if dropout is not None:
            self.dropout = nn.Dropout(p=dropout)
        self.use_sigmoid = use_sigmoid
        self.reverse = reverse

        # setup of Phi
        input_dim = n_annotations
        phi = []
        for l in range(phi_layers):  # noqa
            output_dim = phi_hidden_dim
            phi.append((f"phi_linear_{l}", nn.Linear(input_dim, output_dim)))
            if dropout is not None:
                phi.append((f"phi_dropout_{l}", self.dropout))
            phi.append((f"phi_activation_{l}", self.activation))
            input_dim = output_dim
        self.phi = nn.Sequential(OrderedDict(phi))

        # setup permutation-invariant aggregation function
        if pool not in ("sum", "max"):
            raise ValueError(f"Unknown pooling operation {pool}")
        self.pool = pool

        # setup of Rho
        rho = []
        for l in range(rho_layers - 1):  # noqa
            output_dim = rho_hidden_dim
            rho.append((f"rho_linear_{l}", nn.Linear(input_dim, output_dim)))
            if dropout is not None:
                rho.append((f"rho_dropout_{l}", self.dropout))
            rho.append((f"rho_activation_{l}", self.activation))
            input_dim = output_dim
        rho.append(
            (
                f"rho_linear_{rho_layers - 1}",
                nn.Linear(input_dim, self.output_dim),
            )
        )
        # No final non-linear activation function to keep the relationship between
        # gene impairment scores and phenotypes linear
        self.rho = nn.Sequential(OrderedDict(rho))

    def set_reverse(self, reverse: bool = True):
        """
        Reverse burden score during association testing if the model predicts in negative space.

        :param reverse: Indicates whether the 'reverse' attribute should be set to True or False.
            Defaults to True.
        :type reverse: bool

        Note:
        Compare associate.py, reverse_models() for further detail
        """
        self.reverse = reverse

    def forward(self, x):
        """
        Perform a forward pass through the model.

        :param x: Batched input data
        :type x: tensor

        :returns: Burden scores
        :rtype: tensor
        """
        x = self.phi(x.permute((0, 1, 3, 2)))
        # x.shape = samples x genes x variants x phi_latent
        if self.pool == "sum":
            x = torch.sum(x, dim=2)
        else:
            x = torch.max(x, dim=2).values
        # Now x.shape = samples x genes x phi_latent
        x = self.rho(x)
        # x.shape = samples x genes x 1
        if self.reverse:
            x = -x
        if self.use_sigmoid:
            x = torch.sigmoid(x)
        return x


class DeepSet(BaseModel):
    """
    Wrapper class for burden computation, that also does phenotype prediction.
    It inherits parameters from BaseModel, which is where Pytorch Lightning specific functions
    like "training_step" or "validation_epoch_end" can be found.
    Those functions are called in background by default.
    """

    def __init__(
        self,
        config: dict,
        n_annotations: Dict[str, int],
        n_covariates: Dict[str, int],
        n_genes: Dict[str, int],
        phenotypes: List[str],
        agg_model: Optional[nn.Module] = None,
        use_sigmoid: bool = False,
        reverse: bool = False,
        **kwargs,
    ):
        """
        Initialize the DeepSet model.

        :param config: Containing the content of config.yaml.
        :type config: dict
        :param n_annotations: Contains the number of annotations used for each phenotype.
        :type n_annotations: Dict[str, int]
        :param n_covariates: Contains the number of covariates used for each phenotype.
        :type n_covariates: Dict[str, int]
        :param n_genes: Contains the number of genes used for each phenotype.
        :type n_genes: Dict[str, int]
        :param phenotypes: Contains the phenotypes used during training.
        :type phenotypes: List[str]
        :param agg_model: Model used for burden computation. If not provided, it will be initialized. (optional)
        :type agg_model: Optional[pl.LightningModule / nn.Module]
        :param use_sigmoid: Determines if burden scores should be projected to [0, 1]. Acts as a linear activation
            function to mimic association testing during training.
        :type use_sigmoid: bool
        :param reverse: Determines if the burden score should be reversed (used during association testing).
        :type reverse: bool
        :param kwargs: Additional keyword arguments.
        """
        super().__init__(
            config, n_annotations, n_covariates, n_genes, phenotypes, **kwargs
        )

        logger.info("Initializing DeepSet model with parameters:")
        pprint(self.hparams)

        activation = get_hparam(self, "activation", "LeakyReLU")
        pool = get_hparam(self, "pool", "sum")
        dropout = get_hparam(self, "dropout", None)

        # self.agg_model compresses a batch
        # from: samples x genes x annotations x variants
        # to: samples x genes
        if agg_model is not None:
            self.agg_model = agg_model
        else:
            self.agg_model = DeepSetAgg(
                self.hparams.n_annotations,
                self.hparams.phi_layers,
                self.hparams.phi_hidden_dim,
                self.hparams.rho_layers,
                self.hparams.rho_hidden_dim,
                activation,
                pool,
                dropout=dropout,
                use_sigmoid=use_sigmoid,
                reverse=reverse,
            )
        self.agg_model.train(False if self.hparams.stage == "val" else True)
        # afterwards genes are concatenated with covariates
        # to: samples x (genes + covariates)

        # dict of various linear layers used for phenotype prediction.
        # Returns can be tested against ground truth data.
        self.gene_pheno = nn.ModuleDict(
            {
                pheno: nn.Linear(
                    self.hparams.n_covariates + self.hparams.n_genes[pheno], 1
                )
                for pheno in self.hparams.phenotypes
            }
        )

    def forward(self, batch):
        """
        Forward pass through the model.

        :param batch: Dictionary of phenotypes, each containing the following keys:
            - indices (tensor): Indices for the underlying dataframe.
            - covariates (tensor): Covariates of samples, e.g., age. Content: samples x covariates.
            - rare_variant_annotations (tensor): Annotated genomic variants. Content: samples x genes x annotations x variants.
            - y (tensor): Actual phenotypes (ground truth data).
        :type batch: dict

        :returns: Dictionary containing predicted phenotypes
        :rtype: dict
        """
        result = dict()
        for pheno, this_batch in batch.items():
            x = this_batch["rare_variant_annotations"]
            # x.shape = samples x genes x annotations x variants
            x = self.agg_model(x).squeeze(dim=2)
            # x.shape = samples x genes
            x = torch.cat((this_batch["covariates"], x), dim=1)
            # x.shape = samples x (genes + covariates)
            result[pheno] = self.gene_pheno[pheno](x).squeeze(dim=1)
            # result[pheno].shape = samples
        return result


class DeepSetLinearCommon(BaseModel):
    def __init__(
        self,
        config: dict,
        n_annotations: Dict[str, int],
        n_covariates: Dict[str, int],
        n_genes: Dict[str, int],
        phenotypes: List[str],
        agg_model: Optional[nn.Module] = None,
        use_sigmoid: bool = False,
        reverse: bool = False,
        **kwargs,
    ):
        super().__init__(
            config,
            n_annotations,
            n_covariates + 1,  # adding common vars as one additional covariate
            n_genes,
            phenotypes,
            agg_model,
            use_sigmoid,
            reverse,
            **kwargs,
        )

        # TODO: is common_variants actually part of this_batch?
        self.common_cov = nn.Linear(
            # TODO: figure out correct shape
            this_batch["common_variants"].shape[1], 1
        )

    def forward(self, batch):
        result = dict()
        for pheno, this_batch in batch.items():
            x = this_batch["rare_variant_annotations"]
            # x.shape = samples x genes x annotations x variants
            x = self.agg_model(x).squeeze(dim=2)
            # x.shape = samples x genes
            c = self.common_cov(this_batch["common_varaints"])
            x = torch.cat((this_batch["covariates"], c, x), dim=1)
            # x.shape = samples x (genes + covariates)
            result[pheno] = self.gene_pheno[pheno](x).squeeze(dim=1)
            # result[pheno].shape = samples
        return result


class LinearAgg(pl.LightningModule):
    """
    To capture only linear effect, this model can be used as it only uses a single
    linear layer without a non-linear activation function.
    It still contains the gene impairment module used for burden computation.
    """

    def __init__(self, n_annotations: int, pool: str, output_dim: int = 1):
        """
        Initialize the LinearAgg model.

        :param n_annotations: Number of annotations.
        :type n_annotations: int
        :param pool: Pooling method ("sum" or "max") to be used.
        :type pool: str
        :param output_dim: Dimensionality of the output. Defaults to 1. (optional)
        :type output_dim: int
        """
        super().__init__()

        self.output_dim = output_dim
        self.pool = pool

        input_dim = n_annotations  # noqa
        self.linear = nn.Linear(n_annotations, self.output_dim)

    def forward(self, x):
        """
        Perform a forward pass through the model.

        :param x: Batched input data
        :type x: tensor

        :returns: Burden scores
        :rtype: tensor
        """
        x = self.linear(
            x.permute((0, 1, 3, 2))
        )  # x.shape = samples x genes x variants x output_dim
        if self.pool == "sum":
            x = torch.sum(x, dim=2)
        else:
            x = torch.max(x, dim=2).values
        # Now x.shape = samples x genes x output_dim
        return x


class TwoLayer(BaseModel):
    """
    Wrapper class to capture linear effects. Inherits parameters from BaseModel,
    which is where Pytorch Lightning specific functions like "training_step" or
    "validation_epoch_end" can be found. Those functions are called in background by default.
    """

    def __init__(
        self,
        config: dict,
        n_annotations: int,
        n_covariates: int,
        n_genes: int,
        agg_model: Optional[nn.Module] = None,
        **kwargs,
    ):
<<<<<<< HEAD
        super().__init__(
            config, n_annotations, n_covariates, n_genes, **kwargs
        )
=======
        """
        Initializes the TwoLayer model.

        :param config: Represents the content of config.yaml.
        :type config: dict
        :param n_annotations: Number of annotations.
        :type n_annotations: int
        :param n_covariates: Number of covariates.
        :type n_covariates: int
        :param n_genes: Number of genes.
        :type n_genes: int
        :param agg_model: Model used for burden computation. If not provided, it will be initialized. (optional)
        :type agg_model: Optional[nn.Module]
        :param kwargs: Additional keyword arguments.
        """
        super().__init__(config, n_annotations, n_covariates, n_genes, **kwargs)
>>>>>>> 2fb87e6c

        logger.info("Initializing TwoLayer model with parameters:")
        pprint(self.hparams)

        n_annotations = self.hparams.n_annotations
        pool = get_hparam(self, "pool", "sum")

        if agg_model is not None:
            self.agg_model = agg_model
        else:
            self.agg_model = LinearAgg(n_annotations, pool)

        if self.hparams.stage == "val":
            self.agg_model.eval()
            for param in self.agg_model.parameters():
                param.requires_grad = False
        else:
            self.agg_model.train()
            for param in self.agg_model.parameters():
                param.requires_grad = True

        self.gene_pheno = nn.Linear(
            self.hparams.n_covariates + self.hparams.n_genes, 1
        )

    def forward(self, batch):
        """
        Forward pass through the model.

        :param batch: Dictionary of phenotypes, each containing the following keys:
            - indices (tensor): Indices for the underlying dataframe.
            - covariates (tensor): Covariates of samples, e.g., age. Content: samples x covariates.
            - rare_variant_annotations (tensor): Annotated genomic variants. Content: samples x genes x annotations x variants.
            - y (tensor): Actual phenotypes (ground truth data).
        :type batch: dict

        :returns: Dictionary containing predicted phenotypes
        :rtype: dict
        """
        # samples x genes x annotations x variants
        x = batch["rare_variant_annotations"]
        x = self.agg_model(x).squeeze(dim=2)  # samples x genes
        x = torch.cat((batch["covariates"], x), dim=1)
        x = self.gene_pheno(x).squeeze(dim=1)  # samples
        return x<|MERGE_RESOLUTION|>--- conflicted
+++ resolved
@@ -163,11 +163,6 @@
         return loss
 
     def validation_step(self, batch: dict, batch_idx: int):
-<<<<<<< HEAD
-        y_by_pheno = {
-            pheno: pheno_batch["y"] for pheno, pheno_batch in batch.items()
-        }
-=======
         """
         During validation, we do not compute backward passes, such that we can accumulate
         phenotype predictions and evaluate them afterward as a whole.
@@ -181,7 +176,6 @@
             and corresponding ground truth values ("y_by_pheno").
         """
         y_by_pheno = {pheno: pheno_batch["y"] for pheno, pheno_batch in batch.items()}
->>>>>>> 2fb87e6c
         return {"y_pred_by_pheno": self(batch), "y_by_pheno": y_by_pheno}
 
     def validation_epoch_end(
@@ -644,11 +638,6 @@
         agg_model: Optional[nn.Module] = None,
         **kwargs,
     ):
-<<<<<<< HEAD
-        super().__init__(
-            config, n_annotations, n_covariates, n_genes, **kwargs
-        )
-=======
         """
         Initializes the TwoLayer model.
 
@@ -665,7 +654,6 @@
         :param kwargs: Additional keyword arguments.
         """
         super().__init__(config, n_annotations, n_covariates, n_genes, **kwargs)
->>>>>>> 2fb87e6c
 
         logger.info("Initializing TwoLayer model with parameters:")
         pprint(self.hparams)
