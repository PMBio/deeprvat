--- conflicted
+++ resolved
@@ -41,12 +41,6 @@
     old_config_file: str,
     new_config_file: str,
 ):
-<<<<<<< HEAD
-    # if seed_gene_dir is None and len(baseline_results) == 0:
-    #     raise ValueError(
-    #         "One of --seed-gene-dir and --baseline-results " "must be specified"
-    #     )
-=======
     """
     Select seed genes based on baseline results and update the configuration file.
 
@@ -73,7 +67,6 @@
         raise ValueError(
             "One of --baseline-results or --association-only must be specified"
         )
->>>>>>> ada0aaa5
 
     with open(old_config_file) as f:
         config = yaml.safe_load(f)
