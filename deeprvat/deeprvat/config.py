--- conflicted
+++ resolved
@@ -47,13 +47,7 @@
         input_config = yaml.safe_load(f)
 
     # Base Config
-<<<<<<< HEAD
     with open(f"{input_config['deeprvat_repo_dir']}/deeprvat/deeprvat/base_configurations.yaml") as f:
-=======
-    with open(
-        f"{input_config['deeprvat_repo_dir']}/deeprvat/base_configurations.yaml"
-    ) as f:
->>>>>>> d780bdf2
         base_config = yaml.safe_load(f)
 
     full_config = base_config
