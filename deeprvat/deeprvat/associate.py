import copy
import itertools
import logging
import math
import pickle
import os
import sys
from pathlib import Path
from pprint import pprint
from typing import Dict, List, Optional, Tuple

import click
import dask.dataframe as dd
import numpy as np
import pandas as pd
import pyranges as pr
import torch
import torch.nn as nn
import statsmodels.api as sm
import yaml
from bgen import BgenWriter
from numcodecs import Blosc
from seak import scoretest
from statsmodels.tools.tools import add_constant
from torch.utils.data import DataLoader, Dataset, Subset
from tqdm import tqdm, trange
import zarr
import re

import deeprvat.deeprvat.models as deeprvat_models
from deeprvat.data import DenseGTDataset

logging.basicConfig(
    format="[%(asctime)s] %(levelname)s:%(name)s: %(message)s",
    level=logging.INFO,
    stream=sys.stdout,
)
logger = logging.getLogger(__name__)

PLOF_COLS = [
    "Consequence_stop_gained",
    "Consequence_frameshift_variant",
    "Consequence_stop_lost",
    "Consequence_start_lost",
    "Consequence_splice_acceptor_variant",
    "Consequence_splice_donor_variant",
]

AGG_FCT = {"mean": np.mean, "max": np.max}


def get_burden(
    batch: Dict,
    agg_models: Dict[str, List[nn.Module]],
    device: torch.device = torch.device("cpu"),
    skip_burdens=False,
) -> Tuple[torch.Tensor, torch.Tensor, torch.Tensor, torch.Tensor]:
    """
    Compute burden scores for rare variants.

    :param batch: A dictionary containing batched data from the DataLoader.
    :type batch: Dict
    :param agg_models: Loaded PyTorch model(s) for each repeat used for burden computation.
                       Each key in the dictionary corresponds to a respective repeat.
    :type agg_models: Dict[str, List[nn.Module]]
    :param device: Device to perform computations on, defaults to "cpu".
    :type device: torch.device
    :param skip_burdens: Flag to skip burden computation, defaults to False.
    :type skip_burdens: bool
    :return: Tuple containing burden scores, target y phenotype values, x phenotypes and sample ids.
    :rtype: Tuple[torch.Tensor, torch.Tensor, torch.Tensor, torch.Tensor]

    .. note::
        Checkpoint models all corresponding to the same repeat are averaged for that repeat.
    """
    with torch.no_grad():
        X = batch["rare_variant_annotations"].to(device)
        burden = []
        if not skip_burdens:
            for key in sorted(
                list(agg_models.keys()), key=lambda x: int(x.split("_")[1])
            ):
                this_agg_models = agg_models[key]
                this_burden: torch.Tensor = sum([m(X) for m in this_agg_models]) / len(
                    this_agg_models
                )
                burden.append(this_burden.cpu().numpy())
            burden = np.concatenate(burden, axis=2)
        else:
            burden = None

    y = batch["y"]
    x = batch["x_phenotypes"]
    sample_ids = batch["sample"]

    return burden, y, x, sample_ids


def separate_parallel_results(results: List) -> Tuple[List, ...]:
    """
    Separate results from running regression on each gene.

    :param results: List of results obtained from regression analysis.
    :type results: List
    :return: Tuple of lists containing separated results of regressed_genes, betas, and pvals.
    :rtype: Tuple[List, ...]
    """
    return tuple(map(list, zip(*results)))


@click.group()
def cli():
    pass


def make_dataset_(
    config: Dict,
    debug: bool = False,
    data_key="data",
    samples: Optional[List[int]] = None,
) -> Dataset:
    """
    Create a dataset based on the configuration.

    :param config: Configuration dictionary.
    :type config: Dict
    :param debug: Flag for debugging, defaults to False.
    :type debug: bool
    :param data_key: Key for dataset configuration in the config dictionary, defaults to "data".
    :type data_key: str
    :param samples: List of sample indices to include in the dataset, defaults to None.
    :type samples: List[int]
    :return: Loaded instance of the created dataset.
    :rtype: Dataset
    """
    data_config = config[data_key]

    ds_pickled = data_config.get("pickled", None)
    if ds_pickled is not None and os.path.isfile(ds_pickled):
        logger.info("Loading pickled dataset")
        with open(ds_pickled, "rb") as f:
            ds = pickle.load(f)
    else:
        ds = DenseGTDataset(
            data_config["gt_file"],
            variant_file=data_config["variant_file"],
            split="",
            skip_y_na=False,
            **copy.deepcopy(data_config["dataset_config"]),
        )

        restrict_samples = config.get("restrict_samples", None)
        if debug:
            logger.info("Debug flag set; Using only 1000 samples")
            ds = Subset(ds, range(1_000))
        elif samples is not None:
            ds = Subset(ds, samples)
        elif restrict_samples is not None:
            ds = Subset(ds, range(restrict_samples))

    return ds


@cli.command()
@click.option("--debug", is_flag=True)
@click.option("--data-key", type=str, default="data")
@click.argument("config-file", type=click.Path(exists=True))
@click.argument("out-file", type=click.Path())
def make_dataset(debug: bool, data_key: str, config_file: str, out_file: str):
    """
    Create a dataset based on the provided configuration and save to a pickle file.

    :param debug: Flag for debugging.
    :type debug: bool
    :param data_key: Key for dataset configuration in the config dictionary, defaults to "data".
    :type data_key: str
    :param config_file: Path to the configuration file.
    :type config_file: str
    :param out_file: Path to the output file.
    :type out_file: str
    :return: Created dataset saved to out_file.pkl
    """
    with open(config_file) as f:
        config = yaml.safe_load(f)

    ds = make_dataset_(config, debug=debug, data_key=data_key)

    with open(out_file, "wb") as f:
        pickle.dump(ds, f)


def compute_burdens_(
    debug: bool,
    config: Dict,
    ds: torch.utils.data.Dataset,
    cache_dir: str,
    agg_models: Dict[str, List[nn.Module]],
    n_chunks: Optional[int] = None,
    chunk: Optional[int] = None,
    device: torch.device = torch.device("cpu"),
    bottleneck: bool = False,
    compression_level: int = 1,
    skip_burdens: bool = False,
) -> Tuple[
    np.ndarray, zarr.core.Array, zarr.core.Array, zarr.core.Array, zarr.core.Array
]:
    """
    Compute burdens using the PyTorch model for each repeat.

    :param debug: Flag for debugging.
    :type debug: bool
    :param config: Configuration dictionary.
    :type config: Dict
    :param ds: Torch dataset.
    :type ds: torch.utils.data.Dataset
    :param cache_dir: Directory to cache zarr files of computed burdens, x phenotypes, and y phenotypes.
    :type cache_dir: str
    :param agg_models: Loaded PyTorch model(s) for each repeat used for burden computation.
        Each key in the dictionary corresponds to a respective repeat.
    :type agg_models: Dict[str, List[nn.Module]]
    :param n_chunks: Number of chunks to split data for processing, defaults to None.
    :type n_chunks: Optional[int]
    :param chunk: Index of the chunk of data, defaults to None.
    :type chunk: Optional[int]
    :param device: Device to perform computations on, defaults to "cpu".
    :type device: torch.device
    :param bottleneck: Flag to enable bottlenecking number of batches, defaults to False.
    :type bottleneck: bool
    :param compression_level: Blosc compressor compression level for zarr files, defaults to 1.
    :type compression_level: int
    :param skip_burdens: Flag to skip burden computation, defaults to False.
    :type skip_burdens: bool
    :return: Tuple containing genes, burdens, target y phenotypes, x phenotypes and sample ids.
    :rtype: Tuple[np.ndarray, zarr.core.Array, zarr.core.Array, zarr.core.Array, zarr.core.Array]

    .. note::
        Checkpoint models all corresponding to the same repeat are averaged for that repeat.
    """
    if not skip_burdens:
        logger.info("agg_models[*][*].reverse:")
        pprint(
            {
                repeat: [m.reverse for m in models]
                for repeat, models in agg_models.items()
            }
        )

    data_config = config["data"]

    ds_full = ds.dataset if isinstance(ds, Subset) else ds
    collate_fn = getattr(ds_full, "collate_fn", None)
    n_total_samples = len(ds)
    ds.rare_embedding.skip_embedding = skip_burdens

    if chunk is not None:
        if n_chunks is None:
            raise ValueError("n_chunks must be specified if chunk is not None")

        chunk_length = math.ceil(n_total_samples / n_chunks)
        chunk_start = chunk * chunk_length
        chunk_end = min(n_total_samples, chunk_start + chunk_length)
        samples = range(chunk_start, chunk_end)
        n_samples = len(samples)
        ds = Subset(ds, samples)

        logger.info(f"Processing samples in {samples} from {n_total_samples} in total")
    else:
        n_samples = n_total_samples
        chunk_start = 0
        chunk_end = n_samples

    dataloader_config = data_config["dataloader_config"]

    if torch.cuda.is_available():
        pin_memory = dataloader_config.get("pin_memory", True)

        logger.info(f"CUDA is available, setting pin_memory={pin_memory}")
        dataloader_config["pin_memory"] = pin_memory

    dl = DataLoader(ds, collate_fn=collate_fn, **dataloader_config)

    logger.info("Computing burden scores")
    batch_size = data_config["dataloader_config"]["batch_size"]
    with torch.no_grad():
        for i, batch in tqdm(
            enumerate(dl),
            file=sys.stdout,
            total=(n_samples // batch_size + (n_samples % batch_size != 0)),
        ):
            this_burdens, this_y, this_x, this_sampleid = get_burden(
                batch, agg_models, device=device, skip_burdens=skip_burdens
            )
            if i == 0:
                if not skip_burdens:
                    chunk_burden = np.zeros(shape=(n_samples,) + this_burdens.shape[1:])
                chunk_y = np.zeros(shape=(n_samples,) + this_y.shape[1:])
                chunk_x = np.zeros(shape=(n_samples,) + this_x.shape[1:])
                chunk_sampleid = np.zeros(shape=(n_samples))
<<<<<<< HEAD

=======
>>>>>>> ada0aaa5

                logger.info(f"Batch size: {batch['rare_variant_annotations'].shape}")

                if not skip_burdens:
                    burdens = zarr.open(
                        Path(cache_dir) / "burdens.zarr",
                        mode="a",
                        shape=(n_total_samples,) + this_burdens.shape[1:],
                        chunks=(1000, 1000, 1),
                        dtype=np.float32,
                        compressor=Blosc(clevel=compression_level),
                    )
                    logger.info(f"burdens shape: {burdens.shape}")
                else:
                    burdens = None

                y = zarr.open(
                    Path(cache_dir) / "y.zarr",
                    mode="a",
                    shape=(n_total_samples,) + this_y.shape[1:],
                    chunks=(None, None),
                    dtype=np.float32,
                    compressor=Blosc(clevel=compression_level),
                )
                x = zarr.open(
                    Path(cache_dir) / "x.zarr",
                    mode="a",
                    shape=(n_total_samples,) + this_x.shape[1:],
                    chunks=(None, None),
                    dtype=np.float32,
                    compressor=Blosc(clevel=compression_level),
                )
                sample_ids = zarr.open(
                    Path(cache_dir) / "sample_ids.zarr",
                    mode="a",
                    shape=(n_total_samples),
                    chunks=(None),
                    dtype=np.float32,
                    compressor=Blosc(clevel=compression_level),
                )
<<<<<<< HEAD
=======

>>>>>>> ada0aaa5
            start_idx = i * batch_size
            end_idx = min(start_idx + batch_size, chunk_end)  # read from chunk shape

            if not skip_burdens:
                chunk_burden[start_idx:end_idx] = this_burdens

            chunk_y[start_idx:end_idx] = this_y
            chunk_x[start_idx:end_idx] = this_x
            chunk_sampleid[start_idx:end_idx] = this_sampleid

            if debug:
                logger.info(
                    "Wrote results for batch indices " f"[{start_idx}, {end_idx - 1}]"
                )

            if bottleneck and i > 20:
                break

        if not skip_burdens:
            burdens[chunk_start:chunk_end] = chunk_burden

        y[chunk_start:chunk_end] = chunk_y
        x[chunk_start:chunk_end] = chunk_x
        sample_ids[chunk_start:chunk_end] = chunk_sampleid

    if torch.cuda.is_available():
        logger.info(
            "Max GPU memory allocated: " f"{torch.cuda.max_memory_allocated(0)} bytes"
        )

    return ds_full.rare_embedding.genes, burdens, y, x, sample_ids
<<<<<<< HEAD
=======


def make_regenie_input_(
    debug: bool,
    skip_samples: bool,
    skip_covariates: bool,
    skip_phenotypes: bool,
    skip_burdens: bool,
    repeat: int,
    average_repeats: bool,
    phenotype: Tuple[Tuple[str, Path, Path]],
    sample_file: Optional[Path],
    covariate_file: Optional[Path],
    phenotype_file: Optional[Path],
    bgen: Optional[Path],
    gene_file: Path,
    gtf: Path,
):
    ## Check options
    if (repeat >= 0) + average_repeats + skip_burdens != 1:
        raise ValueError(
            "Exactly one of --repeat or --average-repeats or --skip-burdens must be specified"
        )
    if not skip_samples and sample_file is None:
        raise ValueError("Either sample_file or skip_samples must be specified")
    if not skip_covariates and covariate_file is None:
        raise ValueError("Either covariate_file or skip_covariates must be specified")
    if not skip_phenotypes and phenotype_file is None:
        raise ValueError("Either phenotype_file or skip_phenotypes must be specified")
    if not skip_burdens and bgen is None:
        raise ValueError("Either bgen or skip_burdens must be specified")

    ## Make BGEN

    # Load data
    logger.info("Loading computed burdens, covariates, phenotypes and metadata")

    phenotype_names = [p[0] for p in phenotype]
    dataset_files = [p[1] for p in phenotype]
    burden_dirs = [p[2] for p in phenotype]

    sample_ids = zarr.load(burden_dirs[0] / "sample_ids.zarr")
    covariates = zarr.load(burden_dirs[0] / "x.zarr")
    ys = [zarr.load(b / "y.zarr") for b in burden_dirs]
    genes = np.load(burden_dirs[0] / "genes.npy")

    if debug:
        sample_ids = sample_ids[:1000]
        covariates = covariates[:1000]
        ys = [y[:1000] for y in ys]

    n_samples = sample_ids.shape[0]
    n_genes = genes.shape[0]
    assert covariates.shape[0] == n_samples
    assert all([y.shape[0] == n_samples for y in ys])

    # Sanity check: sample_ids, covariates, and genes should be consistent for all phenotypes
    # TODO: Check burdens as well (though this will be slow)
    if not debug:
        for i in range(1, len(phenotype)):
            assert np.array_equal(
                sample_ids, zarr.load(burden_dirs[i] / "sample_ids.zarr")
            )
            assert np.array_equal(
                covariates, zarr.load(burden_dirs[i] / "x.zarr")
            )  # TODO: Phenotype-specific covariates
            assert np.array_equal(genes, np.load(burden_dirs[i] / "genes.npy"))

    sample_df = pd.DataFrame({"FID": sample_ids, "IID": sample_ids})

    if not skip_samples:
        ## Make sample file
        logger.info(f"Creating sample file {sample_file}")
        samples_out = pd.concat(
            [
                pd.DataFrame({"ID_1": 0, "ID_2": 0}, index=[0]),
                sample_df.rename(
                    columns={
                        "FID": "ID_1",
                        "IID": "ID_2",
                    }
                ),
            ]
        )
        samples_out.to_csv(sample_file, sep=" ", index=False)

    if not skip_covariates:
        ## Make covariate file
        logger.info(f"Creating covariate file {covariate_file}")
        with open(dataset_files[0], "rb") as f:
            dataset = pickle.load(f)

        covariate_names = dataset.x_phenotypes
        cov_df = pd.DataFrame(covariates, columns=covariate_names)
        cov_df = pd.concat([sample_df, cov_df], axis=1)
        cov_df.to_csv(covariate_file, sep=" ", index=False, na_rep="NA")

    if not skip_phenotypes:
        ## Make phenotype file
        logger.info(f"Creating phenotype file {phenotype_file}")
        pheno_df_list = []
        for p, y in zip(phenotype_names, ys):
            pheno_df_list.append(pd.DataFrame({p: y.squeeze()}))

        pheno_df = pd.concat([sample_df] + pheno_df_list, axis=1)
        pheno_df.to_csv(phenotype_file, sep=" ", index=False, na_rep="NA")

    if not skip_burdens:
        logger.warning(
            "Using burdens from first phenotype passed. "
            "Burdens from other phenotypes will be ignored."
        )
        burdens_zarr = zarr.open(burden_dirs[0] / "burdens.zarr")
        if not debug:
            assert burdens_zarr.shape[0] == n_samples
            assert burdens_zarr.shape[1] == n_genes

        if average_repeats:
            logger.info("Averaging burdens across all repeats")
            burdens = np.zeros((n_samples, n_genes))
            for repeat in trange(burdens_zarr.shape[2]):
                burdens += burdens_zarr[:n_samples, :, repeat]
            burdens = burdens / burdens_zarr.shape[2]
        else:
            logger.info(f"Using burdens from repeat {repeat}")
            assert repeat < burdens_zarr.shape[2]
            burdens = burdens_zarr[:n_samples, :, repeat]

        # Read GTF file and get positions for pseudovariants (center of interval [Start, End])
        logger.info(
            f"Assigning positions to pseudovariants based on provided GTF file {gtf}"
        )
        gene_pos = pr.read_gtf(gtf)
        gene_pos = gene_pos[
            (gene_pos.Feature == "gene") & (gene_pos.gene_type == "protein_coding")
        ][["Chromosome", "Start", "End", "gene_id"]].as_df()
        gene_pos = gene_pos.set_index("gene_id")
        gene_metadata = pd.read_parquet(gene_file).set_index("id")
        this_gene_pos = gene_pos.loc[gene_metadata.loc[genes, "gene"]]
        pseudovar_pos = (this_gene_pos.End - this_gene_pos.Start).to_numpy().astype(int)
        ensgids = this_gene_pos.index.to_numpy()

        logger.info(f"Writing pseudovariants to {bgen}")
        with BgenWriter(
            bgen,
            n_samples,
            samples=list(sample_ids),
            metadata="Pseudovariants containing DeepRVAT gene impairment scores. One pseudovariant per gene.",
        ) as f:
            for i in trange(n_genes):
                varid = f"pseudovariant_gene_{ensgids[i]}"
                this_burdens = burdens[:, i]  # Rescale scores to be in range (0, 2)
                genotypes = np.stack(
                    (this_burdens, np.zeros(this_burdens.shape), 1 - this_burdens),
                    axis=1,
                )

                f.add_variant(
                    varid=varid,
                    rsid=varid,
                    chrom=this_gene_pos.iloc[i].Chromosome,
                    pos=pseudovar_pos[i],
                    alleles=[
                        "A",
                        "C",
                    ],  # TODO: This is completely arbitrary, however, we might want to match it to a reference FASTA at some point
                    genotypes=genotypes,
                    ploidy=2,
                    bit_depth=16,
                )


@cli.command()
@click.option("--debug", is_flag=True)
@click.option("--skip-samples", is_flag=True)
@click.option("--skip-covariates", is_flag=True)
@click.option("--skip-phenotypes", is_flag=True)
@click.option("--skip-burdens", is_flag=True)
@click.option("--repeat", type=int, default=-1)
@click.option("--average-repeats", is_flag=True)
@click.option(
    "--phenotype",
    type=(
        str,
        click.Path(exists=True, path_type=Path),
        click.Path(exists=True, path_type=Path),
    ),
    multiple=True,
)  # phenotype_name, dataset_file, burden_dir
@click.option("--sample-file", type=click.Path(path_type=Path))
@click.option("--bgen", type=click.Path(path_type=Path))
@click.option("--covariate-file", type=click.Path(path_type=Path))
@click.option("--phenotype-file", type=click.Path(path_type=Path))
# @click.argument("dataset-file", type=click.Path(exists=True, path_type=Path))
# @click.argument("burden-dir", type=click.Path(exists=True, path_type=Path))
@click.argument("gene-file", type=click.Path(exists=True, path_type=Path))
@click.argument("gtf", type=click.Path(exists=True, path_type=Path))
def make_regenie_input(
    debug: bool,
    skip_samples: bool,
    skip_covariates: bool,
    skip_phenotypes: bool,
    skip_burdens: bool,
    repeat: int,
    average_repeats: bool,
    phenotype: Tuple[Tuple[str, Path, Path]],
    sample_file: Optional[Path],
    covariate_file: Optional[Path],
    phenotype_file: Optional[Path],
    bgen: Optional[Path],
    gene_file: Path,
    gtf: Path,
):
    make_regenie_input_(
        debug=debug,
        skip_samples=skip_samples,
        skip_covariates=skip_covariates,
        skip_phenotypes=skip_phenotypes,
        skip_burdens=skip_burdens,
        repeat=repeat,
        average_repeats=average_repeats,
        phenotype=phenotype,
        sample_file=sample_file,
        covariate_file=covariate_file,
        phenotype_file=phenotype_file,
        bgen=bgen,
        gene_file=gene_file,
        gtf=gtf,
    )


def convert_regenie_output_(
    repeat: int, phenotype: Tuple[str, Tuple[Path, Path]], gene_file: Path
):
    genes = pd.read_parquet(gene_file)[["id", "gene"]]
    for pheno_name, regenie_results, out_file in phenotype:
        regenie_cols = ["TEST", "SE", "CHISQ"]
        regenie_col_newnames = [f"regenie_{c}" for c in regenie_cols]
        result_df = pd.read_csv(regenie_results, sep=" ")[
            ["ID", "BETA", "LOG10P"] + regenie_cols
        ]

        result_df["gene"] = result_df["ID"].str.split("_", expand=True)[2]
        old_len = len(result_df)
        result_df = pd.merge(result_df, genes, validate="1:1")
        assert len(result_df) == old_len
        result_df = result_df.drop(columns="ID")
        result_df = result_df.drop(columns="gene").rename(columns={"id": "gene"})

        result_df["phenotype"] = pheno_name
        result_df = result_df.rename(columns={"BETA": "beta"})
        result_df["pval"] = np.power(10, -result_df["LOG10P"])
        result_df = result_df.drop(columns="LOG10P")
        result_df["model"] = f"repeat_{repeat}"
        result_df = result_df.rename(
            columns=dict(zip(regenie_cols, regenie_col_newnames))
        )
        result_df = result_df[
            ["phenotype", "gene", "beta", "pval", "model"] + regenie_col_newnames
        ]
        result_df.to_parquet(out_file)


@cli.command()
@click.option("--repeat", type=int, default=0)
@click.option(
    "--phenotype",
    type=(
        str,
        click.Path(exists=True, path_type=Path),  # REGENIE output file
        click.Path(path_type=Path),  # Converted results
    ),
    multiple=True,
)
@click.argument("gene-file", type=click.Path(exists=True, path_type=Path))
def convert_regenie_output(
    repeat: int, phenotype: Tuple[str, Tuple[Path, Path]], gene_file: Path
):
    convert_regenie_output_(repeat, phenotype, gene_file)
>>>>>>> ada0aaa5


def load_one_model(
    config: Dict, checkpoint: str, device: torch.device = torch.device("cpu"),
):
    """
    Load a single burden score computation model from a checkpoint file.

    :param config: Configuration dictionary.
    :type config: Dict
    :param checkpoint: Path to the model checkpoint file.
    :type checkpoint: str
    :param device: Device to load the model onto, defaults to "cpu".
    :type device: torch.device
    :return: Loaded PyTorch model for burden score computation.
    :rtype: nn.Module
    """
    model_class = getattr(deeprvat_models, config["model"]["type"])
    model = model_class.load_from_checkpoint(
        checkpoint, config=config["model"]["config"],
    )
    model = model.eval()
    model = model.to(device)
    agg_model = model.agg_model
    return agg_model


@cli.command()
@click.argument("model-config-file", type=click.Path(exists=True))
@click.argument("data-config-file", type=click.Path(exists=True))
@click.argument("checkpoint-files", type=click.Path(exists=True), nargs=-1)
def reverse_models(
    model_config_file: str, data_config_file: str, checkpoint_files: Tuple[str]
):
    """
    Determine if the burden score computation PyTorch model should reverse the output based on PLOF annotations.

    :param model_config_file: Path to the model configuration file.
    :type model_config_file: str
    :param data_config_file: Path to the data configuration file.
    :type data_config_file: str
    :param checkpoint_files: Paths to checkpoint files.
    :type checkpoint_files: Tuple[str]
    :return: checkpoint.reverse file is created if the model should reverse the burden score output.
    """
    with open(model_config_file) as f:
        model_config = yaml.safe_load(f)

    with open(data_config_file) as f:
        data_config = yaml.safe_load(f)

    annotation_file = data_config["data"]["dataset_config"]["annotation_file"]

    if torch.cuda.is_available():
        logger.info("Using GPU")
        device = torch.device("cuda")
    else:
        logger.info("Using CPU")
        device = torch.device("cpu")

    # plof_df = (
    #     dd.read_parquet(
    #         annotation_file,
    #         columns=data_config["data"]["dataset_config"]["rare_embedding"]["config"][
    #             "annotations"
    #         ],
    #     )
    #     .query(" or ".join([f"{c} == 1" for c in PLOF_COLS]))
    #     .compute()
    # )

    plof_df = pd.read_parquet(
        annotation_file,
        columns=data_config["data"]["dataset_config"]["rare_embedding"]["config"][
            "annotations"
        ],
    )
    plof_df = plof_df[plof_df[PLOF_COLS].eq(1).any(axis=1)]

    plof_zero_df = plof_df.copy()
    plof_zero_df.loc[:, PLOF_COLS] = 0.0

    plof = plof_df.to_numpy()
    plof_zero = plof_zero_df.to_numpy()

    n_variants = plof.shape[0]
    for checkpoint in checkpoint_files:
        if Path(checkpoint + ".dropped").is_file():
            # Ignore checkpoints that were chosen to be dropped
            continue
        agg_model = load_one_model(data_config, checkpoint, device=device)
        score = agg_model(
            torch.tensor(plof, dtype=torch.float, device=device).reshape(
                (n_variants, 1, -1, 1)
            )
        ).reshape(n_variants)
        score_zero = agg_model(
            torch.tensor(plof_zero, dtype=torch.float, device=device).reshape(
                (n_variants, 1, -1, 1)
            )
        ).reshape(n_variants)
        mean_difference = torch.mean(score - score_zero).item()

        if mean_difference < 0:
            logger.info(f"Reversed model at checkpoint {checkpoint}")
            Path(checkpoint + ".reverse").touch()


def load_models(
    config: Dict,
    checkpoint_files: Tuple[str],
    device: torch.device = torch.device("cpu"),
) -> Dict[str, List[nn.Module]]:
    """
    Load models from multiple checkpoints for multiple repeats.

    :param config: Configuration dictionary.
    :type config: Dict
    :param checkpoint_files: Paths to checkpoint files.
    :type checkpoint_files: Tuple[str]
    :param device: Device to load the models onto, defaults to "cpu".
    :type device: torch.device
    :return: Dictionary of loaded PyTorch models for burden score computation for each repeat.
    :rtype: Dict[str, List[nn.Module]]

    :Examples:

    >>> config = {"model": {"type": "MyModel", "config": {"param": "value"}}}
    >>> checkpoint_files = ("checkpoint1.pth", "checkpoint2.pth")
    >>> load_models(config, checkpoint_files)
    {'repeat_0': [MyModel(), MyModel()]}
    """
    logger.info("Loading models and checkpoints")

    if all(
        re.search("repeat_\d+", file) for file in checkpoint_files
    ):  # check if this is an experiment with multiple repeats
        all_repeats = [
            re.search(r"(/)(repeat_\d+)", file).groups()[1] for file in checkpoint_files
        ]
        repeats = list(set(all_repeats))
        repeats = sorted(
            repeats, key=lambda x: int(x.split("_")[1])
        )  # sort according to the repeat number
    else:
        repeats = ["repeat_0"]

    first_repeat = repeats[0]
    logger.info(f"Number of repeats: {len(repeats)}, The repeats are: {repeats}")

    checkpoint_files = {
        repeat: [file for file in checkpoint_files if repeat in file]
        for repeat in repeats
    }

    if len(checkpoint_files[first_repeat]) > 1:
        logging.info(
            f"  Averaging results from {len(checkpoint_files[first_repeat])} models for each repeat"
        )

    agg_models = {repeat: [] for repeat in repeats}

    for repeat in repeats:
        dropped = 0
        reversed = 0
        repeat_checkpoint_files = checkpoint_files[repeat]
        for ckpt in repeat_checkpoint_files:
            if Path(ckpt + ".dropped").is_file():
                # Ignore checkpoints that were chosen to be dropped
                dropped += 1
                continue

            this_agg = load_one_model(config, ckpt, device=device)
            if Path(ckpt + ".reverse").is_file():
                this_agg.set_reverse()
                reversed += 1

            agg_models[repeat].append(this_agg)

        logger.info(
            f"Kept {len(agg_models[repeat])} models "
            f"(dropped {dropped}), reversed {reversed}, "
            f"for repeat {repeat}"
        )

    return agg_models


@cli.command()
@click.option("--debug", is_flag=True)
@click.option("--bottleneck", is_flag=True)
@click.option("--n-chunks", type=int)
@click.option("--chunk", type=int)
@click.option("--dataset-file", type=click.Path(exists=True))
@click.option("--link-burdens", type=click.Path())
@click.argument("data-config-file", type=click.Path(exists=True))
@click.argument("model-config-file", type=click.Path(exists=True))
@click.argument("checkpoint-files", type=click.Path(exists=True), nargs=-1)
@click.argument("out-dir", type=click.Path(exists=True))
def compute_burdens(
    debug: bool,
    bottleneck: bool,
    n_chunks: Optional[int],
    chunk: Optional[int],
    dataset_file: Optional[str],
    link_burdens: Optional[str],
    data_config_file: str,
    model_config_file: str,
    checkpoint_files: Tuple[str],
    out_dir: str,
):
    """
    Compute burdens based on the provided model and dataset.

    :param debug: Flag for debugging.
    :type debug: bool
    :param bottleneck: Flag to enable bottlenecking number of batches.
    :type bottleneck: bool
    :param n_chunks: Number of chunks to split data for processing, defaults to None.
    :type n_chunks: Optional[int]
    :param chunk: Index of the chunk of data, defaults to None.
    :type chunk: Optional[int]
    :param dataset_file: Path to the dataset file, i.e., association_dataset.pkl.
    :type dataset_file: Optional[str]
    :param link_burdens: Path to burden.zarr file to link.
    :type link_burdens: Optional[str]
    :param data_config_file: Path to the data configuration file.
    :type data_config_file: str
    :param model_config_file: Path to the model configuration file.
    :type model_config_file: str
    :param checkpoint_files: Paths to model checkpoint files.
    :type checkpoint_files: Tuple[str]
    :param out_dir: Path to the output directory.
    :type out_dir: str
    :return: Corresonding genes, computed burdens, y phenotypes, x phenotypes and sample ids are saved in the out_dir.
    :rtype: [np.ndarray], [zarr.core.Array], [zarr.core.Array], [zarr.core.Array], [zarr.core.Array]

    .. note::
        Checkpoint models all corresponding to the same repeat are averaged for that repeat.
    """
    if len(checkpoint_files) == 0:
        raise ValueError("At least one checkpoint file must be supplied")

    with open(data_config_file) as f:
        data_config = yaml.safe_load(f)

    with open(model_config_file) as f:
        model_config = yaml.safe_load(f)

    if dataset_file is not None:
        logger.info("Loading pickled dataset")
        with open(dataset_file, "rb") as f:
            dataset = pickle.load(f)
    else:
        dataset = make_dataset_(config)

    if torch.cuda.is_available():
        logger.info("Using GPU")
        device = torch.device("cuda")
    else:
        logger.info("Using CPU")
        device = torch.device("cpu")

    if link_burdens is None:
        agg_models = load_models(model_config, checkpoint_files, device=device)
    else:
        agg_models = None

    genes, _, _, _, _ = compute_burdens_(
        debug,
        data_config,
        dataset,
        out_dir,
        agg_models,
        n_chunks=n_chunks,
        chunk=chunk,
        device=device,
        bottleneck=bottleneck,
        skip_burdens=(link_burdens is not None),
    )

    logger.info("Saving computed burdens, corresponding genes, and targets")
    np.save(Path(out_dir) / "genes.npy", genes)
    if link_burdens is not None:
        source_path = Path(out_dir) / "burdens.zarr"
        source_path.unlink(missing_ok=True)
        source_path.symlink_to(link_burdens)


def regress_on_gene_scoretest(
    gene: str,
    burdens: np.ndarray,
    model_score,
) -> Tuple[List[str], List[float], List[float]]:
    """
    Perform regression on a gene using the score test.

    :param gene: Gene name.
    :type gene: str
    :param burdens: Burden scores associated with the gene.
    :type burdens: np.ndarray
    :param model_score: Model for score test.
    :type model_score: Any
    :return: Tuple containing gene name, beta, and p-value.
    :rtype: Tuple[List[str], List[float], List[float]]
    """
    burdens = burdens.reshape(burdens.shape[0], -1)
    assert np.all(burdens != 0)  # TODO check this!
    logger.info(f"Burdens shape: {burdens.shape}")

    if np.all(np.abs(burdens) < 1e-6):
        logger.warning(f"Burden for gene {gene} is 0 for all samples; skipping")
        return None

    pv = model_score.pv_alt_model(burdens)

    logger.info(f"p-value: {pv}")
    if pv < 0:
        logger.warning(
            f"Negative value encountered in p-value computation for "
            f"gene {gene}, p-value: {pv}, using saddle instead."
        )
        pv = model_score.pv_alt_model(burdens, method="saddle")
    # beta only for linear models
    try:
        beta = model_score.coef(burdens)["beta"][0, 0]
    except:
        beta = None

    genes_params_pvalues = ([], [], [])
    genes_params_pvalues[0].append(gene)
    genes_params_pvalues[1].append(beta)
    genes_params_pvalues[2].append(pv)

    return genes_params_pvalues


def regress_on_gene(
    gene: str,
    X: np.ndarray,
    y: np.ndarray,
    x_pheno: np.ndarray,
    use_bias: bool,
    use_x_pheno: bool,
) -> Tuple[List[str], List[float], List[float]]:
    """
    Perform regression on a gene using Ordinary Least Squares (OLS).

    :param gene: Gene name.
    :type gene: str
    :param X: Burden score data.
    :type X: np.ndarray
    :param y: Y phenotype data.
    :type y: np.ndarray
    :param x_pheno: X phenotype data.
    :type x_pheno: np.ndarray
    :param use_bias: Flag to include bias term.
    :type use_bias: bool
    :param use_x_pheno: Flag to include x phenotype data in regression.
    :type use_x_pheno: bool
    :return: Tuple containing gene name, beta, and p-value.
    :rtype: Tuple[List[str], List[float], List[float]]
    """
    X = X.reshape(X.shape[0], -1)
    if np.all(np.abs(X) < 1e-6):
        logger.warning(f"Burden for gene {gene} is 0 for all samples; skipping")
        return None

    # Bias shouldn't be necessary if y is centered or standardized
    if use_bias:
        try:
            X = add_constant(X, prepend=False, has_constant="raise")
        except ValueError:
            logger.warning(
                f"Burdens for gene {gene} are constant " "for all samples; skipping"
            )
            return None

    if use_x_pheno:
        if len(x_pheno.shape) == 1:
            x_pheno = np.expand_dims(x_pheno, axis=1)
        X = np.concatenate((X, x_pheno), axis=1)

    genes_params_pvalues = ([], [], [])
    for this_y in np.split(y, y.shape[1], axis=1):
        mask = ~np.isnan(this_y).reshape(-1)
        model = sm.OLS(this_y[mask], X[mask], missing="raise", hasconst=True)
        results = model.fit()
        genes_params_pvalues[0].append(gene)
        genes_params_pvalues[1].append(results.params[0])
        genes_params_pvalues[2].append(results.pvalues[0])

    return genes_params_pvalues


def regress_(
    config: Dict,
    use_bias: bool,
    burdens: np.ndarray,
    y: np.ndarray,
    gene_indices: np.ndarray,
    genes: pd.Series,
    x_pheno: np.ndarray,
    use_x_pheno: bool = True,
    do_scoretest: bool = True,
) -> pd.DataFrame:
    """
    Perform regression on multiple genes.

    :param config: Configuration dictionary.
    :type config: Dict
    :param use_bias: Flag to include bias term when performing OLS regression.
    :type use_bias: bool
    :param burdens: Burden score data.
    :type burdens: np.ndarray
    :param y: Y phenotype data.
    :type y: np.ndarray
    :param gene_indices: Indices of genes.
    :type gene_indices: np.ndarray
    :param genes: Gene names.
    :type genes: pd.Series
    :param x_pheno: X phenotype data.
    :type x_pheno: np.ndarray
    :param use_x_pheno: Flag to include x phenotype data when performing OLS regression, defaults to True.
    :type use_x_pheno: bool
    :param do_scoretest: Flag to use the scoretest from SEAK, defaults to True.
    :type do_scoretest: bool
    :return: DataFrame containing regression results on all genes.
    :rtype: pd.DataFrame
    """
    assert len(gene_indices) == len(genes)

    logger.info(f"Computing associations")
    logger.info(f"Covariates shape: {x_pheno.shape}, y shape: {y.shape}")

    regressed_genes = []
    betas = []
    pvals = []
    logger.info("Running regression on each gene")
    if do_scoretest:
        logger.info("Running regression on each gene using scoretest from SEAK")
        mask = ~np.isnan(y).reshape(-1)
        y = y[mask]
        X = np.hstack((np.ones((x_pheno.shape[0], 1)), x_pheno))[mask]
        # adding bias column
        logger.info(f"X shape: {X.shape}, Y shape: {y.shape}")

        # compute null_model for score test
        if len(np.unique(y)) == 2:
            logger.info("Fitting binary model since only found two distinct y values")
            model_score = scoretest.ScoretestLogit(y, X)
        else:
            logger.info("Fitting linear model")
            model_score = scoretest.ScoretestNoK(y, X)
        genes_betas_pvals = [
            regress_on_gene_scoretest(gene, burdens[mask, i], model_score)
            for i, gene in tqdm(
                zip(gene_indices, genes), total=genes.shape[0], file=sys.stdout
            )
        ]
    else:
        logger.info("Running regression on each gene using OLS")
        genes_betas_pvals = [
            regress_on_gene(gene, burdens[:, i], y, x_pheno, use_bias, use_x_pheno)
            for i, gene in tqdm(
                zip(gene_indices, genes), total=genes.shape[0], file=sys.stdout
            )
        ]

    genes_betas_pvals = [x for x in genes_betas_pvals if x is not None]
    regressed_genes, betas, pvals = separate_parallel_results(genes_betas_pvals)
    y_phenotypes = config["data"]["dataset_config"]["y_phenotypes"]
    regressed_phenotypes = [y_phenotypes] * len(regressed_genes)
    result = pd.DataFrame(
        {
            "phenotype": itertools.chain(*regressed_phenotypes),
            "gene": itertools.chain(*regressed_genes),
            "beta": itertools.chain(*betas),
            "pval": itertools.chain(*pvals),
        }
    )
    return result


@cli.command()
@click.option("--debug", is_flag=True)
@click.option("--chunk", type=int, default=0)
@click.option("--n-chunks", type=int, default=1)
@click.option("--use-bias", is_flag=True)
@click.option("--gene-file", type=click.Path(exists=True))
@click.option("--repeat", type=int, default=0)
@click.option("--do-scoretest", is_flag=True)
@click.option("--sample-file", type=click.Path(exists=True))
@click.option("--burden-file", type=click.Path(exists=True))
@click.argument("config-file", type=click.Path(exists=True))
@click.argument("burden-dir", type=click.Path(exists=True))
@click.argument("out-dir", type=click.Path())
def regress(
    debug: bool,
    chunk: int,
    n_chunks: int,
    use_bias: bool,
    gene_file: str,
    repeat: int,
    config_file: str,
    burden_dir: str,
    out_dir: str,
    do_scoretest: bool,
    sample_file: Optional[str],
    burden_file: Optional[str],
):
    """
    Perform regression analysis.

    :param debug: Flag for debugging.
    :type debug: bool
    :param chunk: Index of the chunk of data, defaults to 0.
    :type chunk: int
    :param n_chunks: Number of chunks to split data for processing, defaults to 1.
    :type n_chunks: int
    :param use_bias: Flag to include bias term when performing OLS regression.
    :type use_bias: bool
    :param gene_file: Path to the gene file.
    :type gene_file: str
    :param repeat: Index of the repeat, defaults to 0.
    :type repeat: int
    :param config_file: Path to the configuration file.
    :type config_file: str
    :param burden_dir: Path to the directory containing burdens.zarr file.
    :type burden_dir: str
    :param out_dir: Path to the output directory.
    :type out_dir: str
    :param do_scoretest: Flag to use the scoretest from SEAK.
    :type do_scoretest: bool
    :param sample_file: Path to the sample file.
    :type sample_file: Optional[str]
    :return: Regression results saved to out_dir as "burden_associations_{chunk}.parquet"
    """
    logger.info("Loading saved burdens")
    # if burden_file is not None:
    #     logger.info(f'Loading burdens from {burden_file}')
    #     burdens = zarr.open(burden_file)[:, :, repeat]
    # else:
    #     burdens = zarr.open(Path(burden_dir) / "burdens.zarr")[:, :, repeat]
    logger.info(f"Loading x, y, genes from {burden_dir}")
    y = zarr.open(Path(burden_dir) / "y.zarr")[:]
    x_pheno = zarr.open(Path(burden_dir) / "x.zarr")[:]
    genes = pd.Series(np.load(Path(burden_dir) / "genes.npy"))

    if sample_file is not None:
        with open(sample_file, "rb") as f:
            samples = pickle.load(f)["association_samples"]
        if debug:
            samples = [s for s in samples if s < 1000]
        # burdens = burdens[samples]
        y = y[samples]
        x_pheno = x_pheno[samples]

    n_samples = y.shape[0]
    assert y.shape[0] == n_samples
    assert x_pheno.shape[0] == n_samples
    # assert len(genes) == burdens.shape[1]

    nan_mask = ~np.isnan(y).squeeze()
    y = y[nan_mask]
    # burdens = burdens[nan_mask]
    x_pheno = x_pheno[nan_mask]

    with open(config_file) as f:
        config = yaml.safe_load(f)

    if gene_file is not None:
        logger.info("Loading gene names")
        gene_df = pd.read_parquet(gene_file, engine="pyarrow")
        gene_df.set_index("id")
        genes = gene_df.loc[genes, "gene"].str.split(".").apply(lambda x: x[0])

    chunk_size = math.ceil(len(genes) / n_chunks)
    chunk_start = chunk * chunk_size
    chunk_end = min(len(genes), chunk_start + chunk_size)
    if chunk == n_chunks - 1:
        assert chunk_end == len(genes)
    # gene_indices = np.arange(chunk_start, chunk_end)

    genes = genes.iloc[chunk_start:chunk_end]
    gene_indices = np.arange(len(genes))
    logger.info(f"Only extracting genes in range {chunk_start, chunk_end}")
    if burden_file is not None:
        logger.info(f"Loading burdens from {burden_file}")
        burdens = zarr.open(burden_file)[:, chunk_start:chunk_end, repeat]
    else:
        burdens = zarr.open(Path(burden_dir) / "burdens.zarr")[
            :, chunk_start:chunk_end, repeat
        ]

    if sample_file is not None:
        burdens = burdens[samples]
    burdens = burdens[nan_mask]
    assert len(genes) == burdens.shape[1]

    associations = regress_(
        config,
        use_bias,
        burdens,
        y,
        gene_indices,
        genes,
        x_pheno,
        do_scoretest=do_scoretest,
    )

    logger.info("Saving results")
    Path(out_dir).mkdir(parents=True, exist_ok=True)
    associations.to_parquet(
        Path(out_dir) / f"burden_associations_{chunk}.parquet", engine="pyarrow",
    )


@cli.command()
@click.option("--model-name", type=str)
@click.argument("result-files", type=click.Path(exists=True), nargs=-1)
@click.argument("out-file", type=click.Path())
def combine_regression_results(
    result_files: Tuple[str], out_file: str, model_name: Optional[str]
):
    """
    Combine multiple regression result files.

    :param result_files: List of paths to regression result files.
    :type result_files: Tuple[str]
    :param out_file: Path to the output file.
    :type out_file: str
    :param model_name: Name of the regression model.
    :type model_name: Optional[str]
    :return: Concatenated regression results saved to a parquet file.
    """
    logger.info(f"Concatenating results")
    results = pd.concat([pd.read_parquet(f, engine="pyarrow") for f in result_files])

    if model_name is not None:
        logger.info(f'Settting model column to "{model_name}"')
        results["model"] = model_name

    logger.info(f"Writing to {out_file}")
    results.to_parquet(out_file, engine="pyarrow")


@cli.command()
@click.option("--n-chunks", type=int)
@click.option("--chunk", type=int)
@click.option("-r", "--repeats", multiple=True, type=int)
@click.option("--agg-fct", type=str, default="mean")
@click.argument("burden-file", type=click.Path(exists=True))
@click.argument("burden-out-file", type=click.Path())
def average_burdens(
    repeats: Tuple,
    burden_file: str,
    burden_out_file: str,
    agg_fct: Optional[str] = "mean",
    n_chunks: Optional[int] = None,
    chunk: Optional[int] = None,
):
    compression_level = 1
    logger.info(f"Analyzing repeats {repeats}")
    logger.info(f"Reading burdens to aggregate from {burden_file}")
    burdens = zarr.open(burden_file)
    n_total_samples = burdens.shape[0]
    if chunk is not None:
        if n_chunks is None:
            raise ValueError("n_chunks must be specified if chunk is not None")
        chunk_length = math.ceil(n_total_samples / n_chunks)
        chunk_start = chunk * chunk_length
        chunk_end = min(n_total_samples, chunk_start + chunk_length)
        samples = range(chunk_start, chunk_end)
        n_samples = len(samples)
        print(chunk_start, chunk_end)
    else:
        n_samples = n_total_samples
        chunk_start = 0
        chunk_end = n_samples

    logger.info(
        f"Computing result for chunk {chunk} out of {n_chunks} in range {chunk_start}, {chunk_end}"
    )

    batch_size = 100
    logger.info(f"Batch size: {batch_size}")
    n_batches = n_samples // batch_size + (n_samples % batch_size != 0)

    logger.info(f"Using aggregation function {agg_fct}")
    for i in tqdm(
        range(n_batches),
        file=sys.stdout,
        total=(n_samples // batch_size + (n_samples % batch_size != 0)),
    ):
        if i == 0:
            # if not os.path.exists(burden_out_file):
            #     logger.info('Generting new zarr file')
            burdens_new = zarr.open(
                burden_out_file,
                mode="a",
                shape=(burdens.shape[0], burdens.shape[1], 1),
                chunks=(1000, 1000),
                dtype=np.float32,
                compressor=Blosc(clevel=compression_level),
            )
            # else:
            #     logger.info('Only opening zarr file')
            #     burdens_new =  zarr.open(burden_out_file)

        start_idx = chunk_start + i * batch_size
        end_idx = min(start_idx + batch_size, chunk_end)
        print(start_idx, end_idx)
        this_burdens = np.take(burdens[start_idx:end_idx, :, :], repeats, axis=2)
        this_burdens = AGG_FCT[agg_fct](this_burdens, axis=2)

        burdens_new[start_idx:end_idx, :, 0] = this_burdens

    logger.info(
        f"Writing aggregted burdens in range {chunk_start}, {chunk_end} to {burden_out_file}"
    )


# TODO merge these functions into regress(), regress_
@cli.command()
@click.option("--debug", is_flag=True)
@click.option("--chunk", type=int, default=0)
@click.option("--n-chunks", type=int, default=1)
@click.option("--use-bias", is_flag=True)
@click.option("--gene-file", type=click.Path(exists=True))
@click.option("--repeat", type=int, default=0)
@click.option("--do-scoretest", is_flag=True)
@click.option("--sample-file", type=click.Path(exists=True))
@click.option("--burden-file", type=click.Path(exists=True))
@click.option("--genes-to-keep", type=click.Path(exists=True))
@click.option("--common-genotype-prefix", type=str)
@click.argument("config-file", type=click.Path(exists=True))
@click.argument("burden-dir", type=click.Path(exists=True))
@click.argument("out-file", type=click.Path())
def regress_common(
    debug: bool,
    chunk: int,
    n_chunks: int,
    use_bias: bool,
    gene_file: str,
    repeat: int,
    config_file: str,
    burden_dir: str,
    out_file: str,
    do_scoretest: bool,
    sample_file: Optional[str],
    burden_file: Optional[str],
    genes_to_keep: Optional[str],
    common_genotype_prefix: str,
):
    logger.info("Loading saved burdens")
    # if burden_file is not None:
    #     logger.info(f'Loading burdens from {burden_file}')
    #     burdens = zarr.open(burden_file)[:, :, repeat]
    # else:
    #     burdens = zarr.open(Path(burden_dir) / "burdens.zarr")[:, :, repeat]
    logger.info(f"Loading x, y, genes from {burden_dir}")
    y = zarr.open(Path(burden_dir) / "y.zarr")[:]
    x_pheno = zarr.open(Path(burden_dir) / "x.zarr")[:]
    genes = pd.Series(np.load(Path(burden_dir) / "genes.npy"))

    if genes_to_keep is not None:
        logger.info(f"Reading genes_to_keep file from {genes_to_keep}")
        genes_to_keep = np.load(genes_to_keep)

    if sample_file is not None:
        with open(sample_file, "rb") as f:
            samples = pickle.load(f)["association_samples"]
        if debug:
            samples = [s for s in samples if s < 1000]
        # burdens = burdens[samples]
        y = y[samples]
        x_pheno = x_pheno[samples]

    n_samples = y.shape[0]
    assert y.shape[0] == n_samples
    assert x_pheno.shape[0] == n_samples
    # assert len(genes) == burdens.shape[1]

    # TODO commented this out. is this a problem?
    # nan_mask = ~np.isnan(y).squeeze()
    # y = y[nan_mask]
    # # burdens = burdens[nan_mask]
    # x_pheno = x_pheno[nan_mask]

    with open(config_file) as f:
        config = yaml.safe_load(f)

    if gene_file is not None:
        logger.info("Loading gene names")
        gene_df = pd.read_parquet(gene_file, engine="pyarrow")
        gene_df.set_index("id")
        genes = gene_df.loc[genes, "gene"].str.split(".").apply(lambda x: x[0])

    chunk_size = math.ceil(len(genes) / n_chunks)
    chunk_start = chunk * chunk_size
    chunk_end = min(len(genes), chunk_start + chunk_size)
    if chunk == n_chunks - 1:
        assert chunk_end == len(genes)
    # gene_indices = np.arange(chunk_start, chunk_end)

    # gene_indices = np.arange(chunk_start, chunk_end)
    logger.info(f"processing genes in range {chunk_start}, {chunk_end}")
    all_genes = copy.deepcopy(genes)
    genes = genes.iloc[chunk_start:chunk_end]
    if genes_to_keep is not None:
        # genes_this_chunk = set(genes).intersection(set(genes_to_keep))
        genes_this_chunk = [
            i for i in genes_to_keep if i in list(genes)
        ]  # having list is important, otherwise 'in' checks the indices, not the values in the pd.Series
        gene_indices = np.array(
            [np.where(all_genes == this_gene)[0][0] for this_gene in genes_this_chunk]
        )
        genes = pd.Series(list(genes_this_chunk))

    logger.info(f"Only extracting genes in range {chunk_start, chunk_end}")

    if burden_file is not None:
        logger.info(f"Loading burdens from {burden_file}")
    else:
        burden_file = Path(burden_dir) / "burdens.zarr"

    if genes_to_keep is not None:
        logger.info(f"Loading burdens at position {gene_indices}")
        burdens = zarr.open(burden_file)
        burdens = burdens.oindex[:, gene_indices, repeat]
        gene_indices = np.arange(len(genes))
    else:
        burdens = zarr.open(burden_file)[:, chunk_start:chunk_end, repeat]

    gene_indices = np.arange(len(genes))

    if sample_file is not None:
        burdens = burdens[samples]
    # burdens = burdens[nan_mask]
    assert len(genes) == burdens.shape[1]
    logger.info(common_genotype_prefix)
    associations = regress_common_(
        config,
        use_bias,
        burdens,
        y,
        gene_indices,
        genes,
        x_pheno,
        common_genotype_prefix,
        do_scoretest=do_scoretest,
    )

    logger.info("Saving results")
    # Path(out_dir).mkdir(parents=True, exist_ok=True)
    # associations.to_parquet(
    #     Path(out_dir) / f"burden_associations_{chunk}.parquet",
    #     engine="pyarrow",
    # )
    associations.to_parquet(Path(out_file), engine="pyarrow")


def regress_common_(
    config: Dict,
    use_bias: bool,
    burdens: np.ndarray,
    y: np.ndarray,
    gene_indices: np.ndarray,
    genes: pd.Series,
    x_pheno: np.ndarray,
    common_genotype_prefix: str,
    use_x_pheno: bool = True,
    do_scoretest: bool = True,
) -> pd.DataFrame:
    assert len(gene_indices) == len(genes)
    logger.info(common_genotype_prefix)

    logger.info(f"Computing associations")
    logger.info(f"Covariates shape: {x_pheno.shape}, y shape: {y.shape}")

    regressed_genes = []
    betas = []
    pvals = []
    logger.info("Running regression on each gene")
    genes_betas_pvals = []
    # for i, gene in tqdm(
    #     zip(gene_indices, genes), total=genes.shape[0], file=sys.stdout):
    mask = ~np.isnan(y).reshape(-1)
    y = y[mask]
    for i, gene in zip(gene_indices, genes):
        logger.info(f"rergressing on gene {gene}")
        if common_genotype_prefix is not None:
            logger.info(
                f"Reading commong genotypes from {common_genotype_prefix}_{gene}.zarr"
            )
            common_genotypes = zarr.open(Path(f"{common_genotype_prefix}_{gene}.zarr"))[
                :
            ]

            logger.info(f"common genotypes shape: {common_genotypes.shape}")

            assert common_genotypes.shape[0] == x_pheno.shape[0]
            X = np.hstack((x_pheno, common_genotypes))
        if do_scoretest:
            logger.info("Running regression on each gene using scoretest from SEAK")
            X = np.hstack((np.ones((X.shape[0], 1)), X))[mask]
            # adding bias column
            logger.info(f"X shape: {X.shape}, Y shape: {y.shape}")

            # compute null_model for score test
            if len(np.unique(y)) == 2:
                logger.info(
                    "Fitting binary model since only found two distinct y values"
                )
                model_score = scoretest.ScoretestLogit(y, X)
            else:
                logger.info("Fitting linear model")
                model_score = scoretest.ScoretestNoK(y, X)
            gene_stats = regress_on_gene_scoretest(gene, burdens[mask, i], model_score)
        else:
            logger.info("Running regression on each gene using OLS")
            gene_stats = regress_on_gene(
                gene, burdens[:, i], y, X, use_bias, use_x_pheno
            )

        genes_betas_pvals.append(gene_stats)
    genes_betas_pvals = [x for x in genes_betas_pvals if x is not None]
    regressed_genes, betas, pvals = separate_parallel_results(genes_betas_pvals)
    y_phenotypes = config["data"]["dataset_config"]["y_phenotypes"]
    regressed_phenotypes = [y_phenotypes] * len(regressed_genes)
    result = pd.DataFrame(
        {
            "phenotype": itertools.chain(*regressed_phenotypes),
            "gene": itertools.chain(*regressed_genes),
            "beta": itertools.chain(*betas),
            "pval": itertools.chain(*pvals),
        }
    )
    return result


if __name__ == "__main__":
    cli()<|MERGE_RESOLUTION|>--- conflicted
+++ resolved
@@ -296,10 +296,7 @@
                 chunk_y = np.zeros(shape=(n_samples,) + this_y.shape[1:])
                 chunk_x = np.zeros(shape=(n_samples,) + this_x.shape[1:])
                 chunk_sampleid = np.zeros(shape=(n_samples))
-<<<<<<< HEAD
-
-=======
->>>>>>> ada0aaa5
+
 
                 logger.info(f"Batch size: {batch['rare_variant_annotations'].shape}")
 
@@ -340,10 +337,6 @@
                     dtype=np.float32,
                     compressor=Blosc(clevel=compression_level),
                 )
-<<<<<<< HEAD
-=======
-
->>>>>>> ada0aaa5
             start_idx = i * batch_size
             end_idx = min(start_idx + batch_size, chunk_end)  # read from chunk shape
 
@@ -375,9 +368,6 @@
         )
 
     return ds_full.rare_embedding.genes, burdens, y, x, sample_ids
-<<<<<<< HEAD
-=======
-
 
 def make_regenie_input_(
     debug: bool,
@@ -656,7 +646,6 @@
     repeat: int, phenotype: Tuple[str, Tuple[Path, Path]], gene_file: Path
 ):
     convert_regenie_output_(repeat, phenotype, gene_file)
->>>>>>> ada0aaa5
 
 
 def load_one_model(
