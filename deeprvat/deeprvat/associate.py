--- conflicted
+++ resolved
@@ -946,17 +946,11 @@
                 "sample": None,
             }
             this_mode, _, _, _ = get_burden(
-<<<<<<< HEAD
-                    empty_batch, agg_models, device=device, skip_burdens=False
+                    empty_batch, 
+                    agg_models, 
+                    device=device, 
+                    skip_burdens=False,
                 )
-=======
-                empty_batch,
-                agg_models,
-                device=device,
-                skip_burdens=False,
-                compute_mode=True,
-            )
->>>>>>> 9626e010
             this_mode = this_mode.flatten()
             center_scale_df = pd.DataFrame(columns=["max", "mode"])
             for r in range(len(agg_models)):
