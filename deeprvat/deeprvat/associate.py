import copy
import itertools
import logging
import math
import pickle
import os
import sys
from pathlib import Path
from pprint import pprint
from typing import Dict, List, Optional, Tuple

import click
import numpy as np
import pandas as pd
import pyranges as pr
import torch
import torch.nn as nn
import statsmodels.api as sm
import yaml
from bgen import BgenWriter
from numcodecs import Blosc, JSON
from seak import scoretest
from statsmodels.tools.tools import add_constant
from torch.utils.data import DataLoader, Dataset, Subset
from tqdm import tqdm, trange
import zarr
import re
import dask.array as da

import deeprvat.deeprvat.models as deeprvat_models
from deeprvat.data import DenseGTDataset

logging.basicConfig(
    format="[%(asctime)s] %(levelname)s:%(name)s: %(message)s",
    level=logging.INFO,
    stream=sys.stdout,
)
logger = logging.getLogger(__name__)

PLOF_COLS = [
    "Consequence_stop_gained",
    "Consequence_frameshift_variant",
    "Consequence_stop_lost",
    "Consequence_start_lost",
    "Consequence_splice_acceptor_variant",
    "Consequence_splice_donor_variant",
]

AGG_FCT = {"mean": np.mean, "max": np.max}


def get_burden(
    batch: Dict,
    agg_models: Dict[str, List[nn.Module]],
    device: torch.device = torch.device("cpu"),
) -> Tuple[torch.Tensor, torch.Tensor]:
    """
    Compute burden scores for rare variants.

    :param batch: A dictionary containing batched data from the DataLoader.
    :type batch: Dict
    :param agg_models: Loaded PyTorch model(s) for each repeat used for burden computation.
                       Each key in the dictionary corresponds to a respective repeat.
    :type agg_models: Dict[str, List[nn.Module]]
    :param device: Device to perform computations on, defaults to "cpu".
    :type device: torch.device
    :param skip_burdens: Flag to skip burden computation, defaults to False.
    :type skip_burdens: bool
    :return: Tuple containing burden scores, target y phenotype values, x phenotypes and sample ids.
    :rtype: Tuple[torch.Tensor, torch.Tensor, torch.Tensor, torch.Tensor]

    .. note::
        Checkpoint models all corresponding to the same repeat are averaged for that repeat.
    """
    with torch.no_grad():
        X = batch["rare_variant_annotations"].to(device)
        burden = []
        for key in sorted(list(agg_models.keys()), key=lambda x: int(x.split("_")[1])):
            this_agg_models = agg_models[key]
            this_burden: torch.Tensor = sum([m(X) for m in this_agg_models]) / len(
                this_agg_models
            )
            burden.append(this_burden.cpu().numpy())
        burden = np.concatenate(burden, axis=2)

    sample_ids = batch["sample"]

    return burden, sample_ids


def separate_parallel_results(results: List) -> Tuple[List, ...]:
    """
    Separate results from running regression on each gene.

    :param results: List of results obtained from regression analysis.
    :type results: List
    :return: Tuple of lists containing separated results of regressed_genes, betas, and pvals.
    :rtype: Tuple[List, ...]
    """
    return tuple(map(list, zip(*results)))


@click.group()
def cli():
    pass


def make_dataset_(
    config: Dict,
    debug: bool = False,
    data_key: str = "association_testing_data",
    skip_genotypes: bool = False,
    samples: Optional[List[int]] = None,
) -> Dataset:
    """
    Create a dataset based on the configuration.

    :param config: Configuration dictionary.
    :type config: Dict
    :param debug: Flag for debugging, defaults to False.
    :type debug: bool
    :param data_key: Key for dataset configuration in the config dictionary, defaults to "association_testing_data".
    :type data_key: str
    :param skip_genotypes: Retrieve only covariates and phenotypes, not genotypes
    :type skip_genotypes: bool
    :param samples: List of sample indices to include in the dataset, defaults to None.
    :type samples: List[int]
    :return: Loaded instance of the created dataset.
    :rtype: Dataset
    """
    data_config = config[data_key]

    ds_pickled = data_config.get("pickled", None)
    if ds_pickled is not None and os.path.isfile(ds_pickled):
        logger.info("Loading pickled dataset")
        with open(ds_pickled, "rb") as f:
            ds = pickle.load(f)
    else:
        ds = DenseGTDataset(
            data_config["gt_file"],
            data_config["variant_file"],
            split="",
            skip_y_na=False,
            **copy.deepcopy(data_config["dataset_config"]),
            return_genotypes=(not skip_genotypes),
        )

        restrict_samples = config.get("restrict_samples", None)
        if debug:
            logger.info("Debug flag set; Using only 1000 samples")
            ds = Subset(ds, range(1_000))
        elif samples is not None:
            ds = Subset(ds, samples)
        elif restrict_samples is not None:
            ds = Subset(ds, range(restrict_samples))

    return ds


@cli.command()
@click.option("--debug", is_flag=True)
@click.option("--data-key", type=str, default="association_testing_data")
@click.option("--skip-genotypes", is_flag=True)
@click.argument("config-file", type=click.Path(exists=True))
@click.argument("out-file", type=click.Path())
def make_dataset(
    debug: bool, data_key: str, skip_genotypes: bool, config_file: str, out_file: str
):
    """
    Create a dataset based on the provided configuration and save to a pickle file.

    :param debug: Flag for debugging.
    :type debug: bool
    :param data_key: Key for dataset configuration in the config dictionary, defaults to "association_testing_data".
    :type data_key: str
    :param skip_genotypes: Retrieve only covariates and phenotypes, not genotypes
    :type skip_genotypes: bool
    :param config_file: Path to the configuration file.
    :type config_file: str
    :param out_file: Path to the output file.
    :type out_file: str
    :return: Created dataset saved to out_file.pkl
    """
    with open(config_file) as f:
        config = yaml.safe_load(f)

    ds = make_dataset_(
        config, debug=debug, data_key=data_key, skip_genotypes=skip_genotypes
    )

    with open(out_file, "wb") as f:
        pickle.dump(ds, f)


def compute_xy_(
    config: Dict,
    ds: torch.utils.data.Dataset,
    data_key="association_testing_data",
) -> Tuple[np.ndarray, np.ndarray, np.ndarray]:
    """
    Compute burdens using the PyTorch model for each repeat.

    :param config: Configuration dictionary.
    :type config: Dict
    :param ds: Torch dataset.
    :type ds: torch.utils.data.Dataset
    :param data_key: Key for dataset configuration in the config dictionary, defaults to "association_testing_data".
    :type data_key: str
    :return: Tuple containing sample IDs, covariates x, and target phenotypes y
    :rtype: Tuple[np.ndarray, np.ndarray, np.ndarray]

    .. note::
        Checkpoint models all corresponding to the same repeat are averaged for that repeat.
    """
    data_config = config[data_key]

    ds_full = ds.dataset if isinstance(ds, Subset) else ds
    collate_fn = getattr(ds_full, "collate_fn", None)
    ds_full.return_genotypes = False
    n_samples = len(ds)

    dataloader_config = data_config["dataloader_config"]
    batch_size = n_samples // 100
    dataloader_config["batch_size"] = batch_size
    # dataloader_config["num_workers"] = 0

    dl = DataLoader(ds, collate_fn=collate_fn, **dataloader_config)

    logger.info("Computing covariates and target phenotypes")
    data_lists = {"sample": [], "x": [], "y": []}
    for batch in tqdm(
        dl,
        file=sys.stdout,
        total=(n_samples // batch_size + (n_samples % batch_size != 0)),
    ):
        data_lists["sample"].append(batch["sample"])
        data_lists["x"].append(batch["x_phenotypes"])
        data_lists["y"].append(batch["y"])

    data = {k: np.concatenate(v) for k, v in data_lists.items()}

    return data["sample"], data["x"], data["y"]


@cli.command()
@click.option("--dataset-file", type=click.Path(exists=True))
@click.option("--data-key", type=str, default="association_testing_data")
@click.argument("data-config-file", type=click.Path(exists=True))
@click.argument("sample-file", type=click.Path(path_type=Path))
@click.argument("x-file", type=click.Path(path_type=Path))
@click.argument("y-file", type=click.Path(path_type=Path))
def compute_xy(
    dataset_file: Optional[str],
    data_key: str,
    data_config_file: str,
    sample_file: Path,
    x_file: Path,
    y_file: Path,
):
    """
    Compute burdens based on the provided model and dataset.

    :param dataset_file: Path to the dataset file, i.e., association_dataset.pkl.
    :type dataset_file: Optional[str]
    :param data_key: Key for dataset configuration in the config dictionary, defaults to "association_testing_data".
    :type data_key: str
    :param data_config_file: Path to the data configuration file.
    :type data_config_file: str
    :param out_dir: Path to the output directory.
    :type out_dir: str
    """
    with open(data_config_file) as f:
        data_config = yaml.safe_load(f)

<<<<<<< HEAD
            # Calculate Max for this chunk and store for later
            max_df = pd.DataFrame(columns=["max"])
            for r in range(len(agg_models)):
                # print(chunk_burden.shape) #samples x genes x repeats
                chunk_max = np.max(chunk_burden[:, :, r])
                max_df.loc[r, "max"] = chunk_max
            print(f"Saving Burden Max Scores")
            max_df.to_csv(f"{Path(cache_dir)}/chunk{chunk}_max.csv", index=False)

        y[chunk_start:chunk_end] = chunk_y
        x[chunk_start:chunk_end] = chunk_x
        sample_ids[chunk_start:chunk_end] = chunk_sampleid
=======
    if dataset_file is not None:
        logger.info("Loading pickled dataset")
        with open(dataset_file, "rb") as f:
            dataset = pickle.load(f)
    else:
        dataset = make_dataset_(data_config, skip_genotypes=True)
>>>>>>> 4dd101fa

    sample_ids, x, y = compute_xy_(
        data_config,
        dataset,
        data_key=data_key,
    )

    logger.info("Saving computed sample IDs, covariates, and targets")
    zarr.save_array(sample_file, sample_ids)
    zarr.save_array(x_file, x)
    zarr.save_array(y_file, y)


def make_regenie_input_(
    debug: bool,
    skip_covariates: bool,
    skip_phenotypes: bool,
    skip_burdens: bool,
    burdens_genes_samples: Optional[Tuple[Path, Path, Path]],
    repeat: int,
    average_repeats: bool,
    phenotype: Tuple[Tuple[str, Path, Path, Path]],
    sample_file: Optional[Path],
    covariate_file: Optional[Path],
    phenotype_file: Optional[Path],
    bgen: Optional[Path],
    gene_metadata_file: Path,
    gtf: Path,
):
    logger.setLevel(logging.INFO)

    ## Check options
    if not skip_burdens and burdens_genes_samples is None:
        raise ValueError("--burdens-genes must be specified if --skip-burdens is not")
    if not skip_covariates and covariate_file is None:
        raise ValueError("Either covariate_file or skip_covariates must be specified")
    if not skip_phenotypes and phenotype_file is None:
        raise ValueError("Either phenotype_file or skip_phenotypes must be specified")
    if not skip_burdens and bgen is None:
        raise ValueError("Either bgen or skip_burdens must be specified")

    ## Make BGEN

    # Load data
    logger.info("Loading computed burdens, covariates, phenotypes and metadata")

    phenotype_names = [p[0] for p in phenotype]
    dataset_files = [p[1] for p in phenotype]
    xy_dirs = [p[2] for p in phenotype]

    # load only first sample_ids zarr here
    sample_ids = zarr.load(xy_dirs[0] / "sample_ids.zarr")
    covariates = zarr.load(xy_dirs[0] / "x.zarr")
    ys = [zarr.load(b / "y.zarr") for b in xy_dirs]

    if debug:
        sample_ids = sample_ids[:1000]
        covariates = covariates[:1000]
        ys = [y[:1000] for y in ys]

    n_samples = sample_ids.shape[0]
    assert covariates.shape[0] == n_samples
    # assert that ALL y.zarrs are the same lengths as the single sample_ids zarr loaded above
    assert all([y.shape[0] == n_samples for y in ys])

    # Sanity check: sample_ids and covariates should be consistent for all phenotypes
    if not debug:
        for i in range(1, len(phenotype)):
            assert np.array_equal(sample_ids, zarr.load(xy_dirs[i] / "sample_ids.zarr"))

            this_cov = zarr.load(xy_dirs[i] / "x.zarr")
            assert this_cov.shape == covariates.shape
            unequal_rows = np.array(
                [
                    i
                    for i in range(covariates.shape[0])
                    if not np.array_equal(covariates[i], this_cov[i])
                ]
            )
            for i in unequal_rows:
                assert np.all(
                    (np.abs(covariates[i] - this_cov[i]) < 1e-6)
                    | (np.isnan(covariates[i]) & np.isnan(this_cov[i]))
                )

    sample_df = pd.DataFrame({"FID": sample_ids, "IID": sample_ids})

    if not skip_covariates:
        ## Make covariate file
        logger.info(f"Creating covariate file {covariate_file}")
        with open(dataset_files[0], "rb") as f:
            dataset = pickle.load(f)

        covariate_names = dataset.x_phenotypes
        cov_df = pd.DataFrame(covariates, columns=covariate_names)
        cov_df = pd.concat([sample_df, cov_df], axis=1)
        cov_df.to_csv(covariate_file, sep=" ", index=False, na_rep="NA")

    if not skip_phenotypes:
        ## Make phenotype file
        logger.info(f"Creating phenotype file {phenotype_file}")
        pheno_df_list = []
        for p, y in zip(phenotype_names, ys):
            pheno_df_list.append(pd.DataFrame({p: y.squeeze()}))

        pheno_df = pd.concat([sample_df] + pheno_df_list, axis=1)
        pheno_df.to_csv(phenotype_file, sep=" ", index=False, na_rep="NA")

    if not skip_burdens:
        burden_file, gene_file, b_sample_file = burdens_genes_samples

        genes = np.load(gene_file)
        n_genes = genes.shape[0]

        sample_ids = zarr.load(
            b_sample_file
        )  # Might be different from those for the phenotypes
        n_samples = sample_ids.shape[0]

        ## Make sample file
        logger.info(f"Creating sample file {sample_file}")
        sample_df = pd.DataFrame({"FID": sample_ids, "IID": sample_ids})
        samples_out = pd.concat(
            [
                pd.DataFrame({"ID_1": 0, "ID_2": 0}, index=[0]),
                sample_df.rename(
                    columns={
                        "FID": "ID_1",
                        "IID": "ID_2",
                    }
                ),
            ]
        )
        samples_out.to_csv(sample_file, sep=" ", index=False)

        burdens_zarr = zarr.open(burden_file)
        if not debug:
            assert burdens_zarr.shape[0] == n_samples
            assert burdens_zarr.shape[1] == n_genes

        if average_repeats:
            logger.info("Averaging burdens across all repeats")
            burdens = np.zeros((n_samples, n_genes))
            for repeat in trange(burdens_zarr.shape[2]):
                burdens += burdens_zarr[:n_samples, :, repeat]
            burdens = burdens / burdens_zarr.shape[2]
        else:
            logger.info(f"Using burdens from repeat {repeat}")
            assert repeat < burdens_zarr.shape[2]
            burdens = burdens_zarr[:n_samples, :, repeat]

        # Read GTF file and get positions for pseudovariants (center of interval [Start, End])
        logger.info(
            f"Assigning positions to pseudovariants based on provided GTF file {gtf}"
        )
        gene_pos = pr.read_gtf(gtf)
        gene_pos = gene_pos[
            (gene_pos.Feature == "gene") & (gene_pos.gene_type == "protein_coding")
        ][["Chromosome", "Start", "End", "gene_id"]].as_df()
        gene_pos = gene_pos.set_index("gene_id")
        gene_metadata = pd.read_parquet(gene_metadata_file).set_index("id")
        this_gene_pos = gene_pos.loc[gene_metadata.loc[genes, "gene"]]
        pseudovar_pos = (this_gene_pos.End - this_gene_pos.Start).to_numpy().astype(int)
        ensgids = this_gene_pos.index.to_numpy()

        logger.info(f"Writing pseudovariants to {bgen}")
        with BgenWriter(
            bgen,
            n_samples,
            samples=list(sample_ids.astype(str)),
            metadata="Pseudovariants containing DeepRVAT gene impairment scores. One pseudovariant per gene.",
        ) as f:
            for i in trange(n_genes):
                varid = f"pseudovariant_gene_{ensgids[i]}"
                this_burdens = burdens[:, i]  # Rescale scores to be in range (0, 2)
                genotypes = np.stack(
                    (this_burdens, np.zeros(this_burdens.shape), 1 - this_burdens),
                    axis=1,
                )

                f.add_variant(
                    varid=varid,
                    rsid=varid,
                    chrom=this_gene_pos.iloc[i].Chromosome,
                    pos=pseudovar_pos[i],
                    alleles=[
                        "A",
                        "C",
                    ],  # TODO: This is completely arbitrary, however, we might want to match it to a reference FASTA at some point
                    genotypes=genotypes,
                    ploidy=2,
                    bit_depth=16,
                )


@cli.command()
@click.option("--debug", is_flag=True)
@click.option("--skip-covariates", is_flag=True)
@click.option("--skip-phenotypes", is_flag=True)
@click.option("--skip-burdens", is_flag=True)
@click.option(
    "--burdens-genes-samples",
    type=(
        click.Path(path_type=Path, exists=True),
        click.Path(path_type=Path, exists=True),
        click.Path(path_type=Path, exists=True),
    ),
)
@click.option("--repeat", type=int, default=-1)
@click.option("--average-repeats", is_flag=True)
@click.option(
    "--phenotype",
    type=(
        str,
        click.Path(exists=True, path_type=Path),
        click.Path(exists=True, path_type=Path),
    ),
    multiple=True,
)  # phenotype_name, dataset_file, burden_dir
@click.option("--sample-file", type=click.Path(path_type=Path))
@click.option("--bgen", type=click.Path(path_type=Path))
@click.option("--covariate-file", type=click.Path(path_type=Path))
@click.option("--phenotype-file", type=click.Path(path_type=Path))
# @click.argument("dataset-file", type=click.Path(exists=True, path_type=Path))
# @click.argument("burden-dir", type=click.Path(exists=True, path_type=Path))
@click.argument("gene-metadata-file", type=click.Path(exists=True, path_type=Path))
@click.argument("gtf", type=click.Path(exists=True, path_type=Path))
def make_regenie_input(
    debug: bool,
    skip_covariates: bool,
    skip_phenotypes: bool,
    skip_burdens: bool,
    burdens_genes_samples: Optional[Tuple[Path, Path, Path]],
    repeat: int,
    average_repeats: bool,
    phenotype: Tuple[Tuple[str, Path, Path]],
    sample_file: Optional[Path],
    covariate_file: Optional[Path],
    phenotype_file: Optional[Path],
    bgen: Optional[Path],
    gene_metadata_file: Path,
    gtf: Path,
):
    make_regenie_input_(
        debug=debug,
        skip_covariates=skip_covariates,
        skip_phenotypes=skip_phenotypes,
        skip_burdens=skip_burdens,
        burdens_genes_samples=burdens_genes_samples,
        repeat=repeat,
        average_repeats=average_repeats,
        phenotype=phenotype,
        sample_file=sample_file,
        covariate_file=covariate_file,
        phenotype_file=phenotype_file,
        bgen=bgen,
        gene_metadata_file=gene_metadata_file,
        gtf=gtf,
    )


def convert_regenie_output_(
    repeat: int, phenotype: Tuple[str, Tuple[Path, Path]], gene_file: Path
):
    genes = pd.read_parquet(gene_file)[["id", "gene"]]
    for pheno_name, regenie_results, out_file in phenotype:
        regenie_cols = ["TEST", "SE", "CHISQ"]
        regenie_col_newnames = [f"regenie_{c}" for c in regenie_cols]
        result_df = pd.read_csv(regenie_results, sep=" ")[
            ["ID", "BETA", "LOG10P"] + regenie_cols
        ]

        result_df["gene"] = result_df["ID"].str.split("_", expand=True)[2]
        old_len = len(result_df)
        result_df = pd.merge(result_df, genes, validate="1:1")
        assert len(result_df) == old_len
        result_df = result_df.drop(columns="ID")
        result_df = result_df.drop(columns="gene").rename(columns={"id": "gene"})

        result_df["phenotype"] = pheno_name
        result_df = result_df.rename(columns={"BETA": "beta"})
        result_df["pval"] = np.power(10, -result_df["LOG10P"])
        result_df = result_df.drop(columns="LOG10P")
        result_df["model"] = f"repeat_{repeat}"
        result_df = result_df.rename(
            columns=dict(zip(regenie_cols, regenie_col_newnames))
        )
        result_df = result_df[
            ["phenotype", "gene", "beta", "pval", "model"] + regenie_col_newnames
        ]
        result_df.to_parquet(out_file)


@cli.command()
@click.option("--repeat", type=int, default=0)
@click.option(
    "--phenotype",
    type=(
        str,
        click.Path(exists=True, path_type=Path),  # REGENIE output file
        click.Path(path_type=Path),  # Converted results
    ),
    multiple=True,
)
@click.argument("gene-file", type=click.Path(exists=True, path_type=Path))
def convert_regenie_output(
    repeat: int, phenotype: Tuple[str, Tuple[Path, Path]], gene_file: Path
):
    convert_regenie_output_(repeat, phenotype, gene_file)


def load_one_model(
    config: Dict,
    checkpoint: str,
    device: torch.device = torch.device("cpu"),
):
    """
    Load a single burden score computation model from a checkpoint file.

    :param config: Configuration dictionary.
    :type config: Dict
    :param checkpoint: Path to the model checkpoint file.
    :type checkpoint: str
    :param device: Device to load the model onto, defaults to "cpu".
    :type device: torch.device
    :return: Loaded PyTorch model for burden score computation.
    :rtype: nn.Module
    """
    model_class = getattr(deeprvat_models, config["model"]["type"])
    model = model_class.load_from_checkpoint(
        checkpoint,
        config=config["model"]["config"],
    )
    model = model.eval()
    model = model.to(device)
    agg_model = model.agg_model
    return agg_model


@cli.command()
@click.argument("model-config-file", type=click.Path(exists=True))
@click.argument("data-config-file", type=click.Path(exists=True))
@click.argument("checkpoint-files", type=click.Path(exists=True), nargs=-1)
def reverse_models(
    model_config_file: str, data_config_file: str, checkpoint_files: Tuple[str]
):
    """
    Determine if the burden score computation PyTorch model should reverse the output based on PLOF annotations.

    :param model_config_file: Path to the model configuration file.
    :type model_config_file: str
    :param data_config_file: Path to the data configuration file.
    :type data_config_file: str
    :param checkpoint_files: Paths to checkpoint files.
    :type checkpoint_files: Tuple[str]
    :return: checkpoint.reverse file is created if the model should reverse the burden score output.
    """
    with open(model_config_file) as f:
        model_config = yaml.safe_load(f)

    with open(data_config_file) as f:
        data_config = yaml.safe_load(f)

    annotation_file = data_config["association_testing_data"]["dataset_config"][
        "annotation_file"
    ]

    if torch.cuda.is_available():
        logger.info("Using GPU")
        device = torch.device("cuda")
    else:
        logger.info("Using CPU")
        device = torch.device("cpu")

    # plof_df = (
    #     dd.read_parquet(
    #         annotation_file,
    #         columns=data_config["association_testing_data"]["dataset_config"]["rare_embedding"]["config"][
    #             "annotations"
    #         ],
    #     )
    #     .query(" or ".join([f"{c} == 1" for c in PLOF_COLS]))
    #     .compute()
    # )

    plof_df = pd.read_parquet(
        annotation_file,
        columns=data_config["association_testing_data"]["dataset_config"][
            "rare_embedding"
        ]["config"]["annotations"],
    )
    plof_df = plof_df[plof_df[PLOF_COLS].eq(1).any(axis=1)]

    plof_zero_df = plof_df.copy()
    plof_zero_df.loc[:, PLOF_COLS] = 0.0

    plof = plof_df.to_numpy()
    plof_zero = plof_zero_df.to_numpy()

    n_variants = plof.shape[0]
    for checkpoint in checkpoint_files:
        if Path(checkpoint + ".dropped").is_file():
            # Ignore checkpoints that were chosen to be dropped
            continue
        agg_model = load_one_model(data_config, checkpoint, device=device)
        score = agg_model(
            torch.tensor(plof, dtype=torch.float, device=device).reshape(
                (n_variants, 1, -1, 1)
            )
        ).reshape(n_variants)
        score_zero = agg_model(
            torch.tensor(plof_zero, dtype=torch.float, device=device).reshape(
                (n_variants, 1, -1, 1)
            )
        ).reshape(n_variants)
        mean_difference = torch.mean(score - score_zero).item()

        if mean_difference < 0:
            logger.info(f"Reversed model at checkpoint {checkpoint}")
            Path(checkpoint + ".reverse").touch()


def load_models(
    config: Dict,
    checkpoint_files: Tuple[str],
    device: torch.device = torch.device("cpu"),
) -> Dict[str, List[nn.Module]]:
    """
    Load models from multiple checkpoints for multiple repeats.

    :param config: Configuration dictionary.
    :type config: Dict
    :param checkpoint_files: Paths to checkpoint files.
    :type checkpoint_files: Tuple[str]
    :param device: Device to load the models onto, defaults to "cpu".
    :type device: torch.device
    :return: Dictionary of loaded PyTorch models for burden score computation for each repeat.
    :rtype: Dict[str, List[nn.Module]]

    :Examples:

    >>> config = {"model": {"type": "MyModel", "config": {"param": "value"}}}
    >>> checkpoint_files = ("checkpoint1.pth", "checkpoint2.pth")
    >>> load_models(config, checkpoint_files)
    {'repeat_0': [MyModel(), MyModel()]}
    """
    logger.info("Loading models and checkpoints")

    if all(
        re.search("repeat_\d+", file) for file in checkpoint_files
    ):  # check if this is an experiment with multiple repeats
        all_repeats = [
            re.search(r"(/)(repeat_\d+)", file).groups()[1] for file in checkpoint_files
        ]
        repeats = list(set(all_repeats))
        repeats = sorted(
            repeats, key=lambda x: int(x.split("_")[1])
        )  # sort according to the repeat number
    else:
        repeats = ["repeat_0"]

    first_repeat = repeats[0]
    logger.info(f"Number of repeats: {len(repeats)}, The repeats are: {repeats}")

    checkpoint_files = {
        repeat: [file for file in checkpoint_files if repeat in file]
        for repeat in repeats
    }

    if len(checkpoint_files[first_repeat]) > 1:
        logging.info(
            f"  Averaging results from {len(checkpoint_files[first_repeat])} models for each repeat"
        )

    agg_models = {repeat: [] for repeat in repeats}

    for repeat in repeats:
        dropped = 0
        reversed = 0
        repeat_checkpoint_files = checkpoint_files[repeat]
        for ckpt in repeat_checkpoint_files:
            if Path(ckpt + ".dropped").is_file():
                # Ignore checkpoints that were chosen to be dropped
                dropped += 1
                continue

            this_agg = load_one_model(config, ckpt, device=device)
            if Path(ckpt + ".reverse").is_file():
                this_agg.set_reverse()
                reversed += 1

            agg_models[repeat].append(this_agg)

        logger.info(
            f"Kept {len(agg_models[repeat])} models "
            f"(dropped {dropped}), reversed {reversed}, "
            f"for repeat {repeat}"
        )

    return agg_models


def compute_burdens_(
    debug: bool,
    config: Dict,
    ds: torch.utils.data.Dataset,
    cache_dir: str,
    agg_models: Dict[str, List[nn.Module]],
    data_key: str = "association_testing_data",
    n_chunks: Optional[int] = None,
    chunk: Optional[int] = None,
    device: torch.device = torch.device("cpu"),
    bottleneck: bool = False,
    compression_level: int = 1,
) -> Tuple[np.ndarray, zarr.core.Array, zarr.core.Array]:
    """
    Compute burdens using the PyTorch model for each repeat.

    :param debug: Flag for debugging.
    :type debug: bool
    :param data_key: Key for dataset configuration in the config dictionary, defaults to "association_testing_data".
    :type data_key: str
    :param config: Configuration dictionary.
    :type config: Dict
    :param ds: Torch dataset.
    :type ds: torch.utils.data.Dataset
    :param cache_dir: Directory to cache zarr files of computed burdens, x phenotypes, and y phenotypes.
    :type cache_dir: str
    :param agg_models: Loaded PyTorch model(s) for each repeat used for burden computation.
        Each key in the dictionary corresponds to a respective repeat.
    :type agg_models: Dict[str, List[nn.Module]]
    :param n_chunks: Number of chunks to split data for processing, defaults to None.
    :type n_chunks: Optional[int]
    :param chunk: Index of the chunk of data, defaults to None.
    :type chunk: Optional[int]
    :param device: Device to perform computations on, defaults to "cpu".
    :type device: torch.device
    :param bottleneck: Flag to enable bottlenecking number of batches, defaults to False.
    :type bottleneck: bool
    :param compression_level: Blosc compressor compression level for zarr files, defaults to 1.
    :type compression_level: int
    :return: Tuple containing genes, burdens, target y phenotypes, x phenotypes and sample ids.
    :rtype: Tuple[np.ndarray, zarr.core.Array, zarr.core.Array, zarr.core.Array, zarr.core.Array]

    .. note::
        Checkpoint models all corresponding to the same repeat are averaged for that repeat.
    """
    logger.info("agg_models[*][*].reverse:")
    pprint(
        {repeat: [m.reverse for m in models] for repeat, models in agg_models.items()}
    )

    data_config = config[data_key]

    ds_full = ds.dataset if isinstance(ds, Subset) else ds
    collate_fn = getattr(ds_full, "collate_fn", None)
    n_total_samples = len(ds)
    ds.rare_embedding.skip_embedding = False

    if chunk is not None:
        if n_chunks is None:
            raise ValueError("n_chunks must be specified if chunk is not None")

        chunk_length = math.ceil(n_total_samples / n_chunks)
        chunk_start = chunk * chunk_length
        chunk_end = min(n_total_samples, chunk_start + chunk_length)
        samples = range(chunk_start, chunk_end)
        n_samples_chunk = len(samples)
        ds = Subset(ds, samples)

        logger.info(f"Processing samples in {samples} from {n_total_samples} in total")
    else:
        logger.info("Processing all samples as one chunk.")
        n_samples_chunk = n_total_samples
        chunk_start = 0
        chunk_end = n_samples_chunk

    dataloader_config = data_config["dataloader_config"]

    if torch.cuda.is_available():
        pin_memory = dataloader_config.get("pin_memory", True)

        logger.info(f"CUDA is available, setting pin_memory={pin_memory}")
        dataloader_config["pin_memory"] = pin_memory

    dl = DataLoader(ds, collate_fn=collate_fn, **dataloader_config)

    logger.info("Computing gene impairment scores")
    batch_size = data_config["dataloader_config"]["batch_size"]
    with torch.no_grad():
        burdens_chunk_path = Path(cache_dir) / "chunks" / f"chunk_{chunk}"
        burdens_chunk_path.mkdir(exist_ok=True, parents=True)
        logger.info(f"Writing chunks to {burdens_chunk_path}")
        logger.info(f"Writing chunk to {burdens_chunk_path}")

        for i, batch in tqdm(
            enumerate(dl),
            file=sys.stdout,
            total=(n_samples_chunk // batch_size + (n_samples_chunk % batch_size != 0)),
        ):
            this_burdens, this_sampleid = get_burden(batch, agg_models, device=device)
            if i == 0:
                chunk_burden = np.zeros(
                    shape=(n_samples_chunk,) + this_burdens.shape[1:]
                )
                chunk_sampleid = [""] * n_samples_chunk

                logger.info(f"Batch size: {batch['rare_variant_annotations'].shape}")

                burdens = zarr.open(
                    burdens_chunk_path / "burdens.zarr",
                    mode="a",
                    shape=chunk_burden.shape,
                    chunks=(1000, 1000, 1),
                    dtype=np.float32,
                    compressor=Blosc(clevel=compression_level),
                )
                burdens.attrs["chunk"] = chunk
                logger.info(f"burdens shape: {burdens.shape}")

                sample_ids = zarr.open(
                    burdens_chunk_path / "sample_ids.zarr",
                    mode="a",
                    shape=(n_samples_chunk),
                    chunks=(None),
                    dtype="U200",
                    compressor=Blosc(clevel=compression_level),
                )
                sample_ids.attrs["n_total_samples"] = n_total_samples
                sample_ids.attrs["chunk"] = chunk

            start_idx = i * batch_size
            end_idx = min(start_idx + batch_size, chunk_end)  # read from chunk shape

            chunk_burden[start_idx:end_idx] = this_burdens

            chunk_sampleid[start_idx:end_idx] = this_sampleid

            if debug:
                logger.info(
                    "Wrote results for batch indices " f"[{start_idx}, {end_idx - 1}]"
                )

            if bottleneck and i > 20:
                break

        burdens[:] = chunk_burden[:]
        sample_ids[:] = chunk_sampleid[:]

    if torch.cuda.is_available():
        logger.info(
            "Max GPU memory allocated: " f"{torch.cuda.max_memory_allocated(0)} bytes"
        )

    return ds_full.rare_embedding.genes, burdens, sample_ids


@cli.command()
@click.option("--debug", is_flag=True)
@click.option("--bottleneck", is_flag=True)
@click.option("--data-key", type=str, default="association_testing_data")
@click.option("--n-chunks", type=int)
@click.option("--chunk", type=int)
@click.option("--dataset-file", type=click.Path(exists=True))
<<<<<<< HEAD
@click.option("--link-burdens", type=click.Path())
@click.option("--center-scale-burdens", is_flag=True)
=======
>>>>>>> 4dd101fa
@click.argument("data-config-file", type=click.Path(exists=True))
@click.argument("model-config-file", type=click.Path(exists=True))
@click.argument("checkpoint-files", type=click.Path(exists=True), nargs=-1)
@click.argument("out-dir", type=click.Path(exists=True))
def compute_burdens(
    debug: bool,
    bottleneck: bool,
    data_key: str,
    n_chunks: Optional[int],
    chunk: Optional[int],
    dataset_file: Optional[str],
<<<<<<< HEAD
    link_burdens: Optional[str],
    center_scale_burdens: bool,
=======
>>>>>>> 4dd101fa
    data_config_file: str,
    model_config_file: str,
    checkpoint_files: Tuple[str],
    out_dir: str,
):
    """
    Compute burdens based on the provided model and dataset.

    :param debug: Flag for debugging.
    :type debug: bool
    :param bottleneck: Flag to enable bottlenecking number of batches.
    :type bottleneck: bool
    :param data_key: Key for dataset configuration in the config dictionary, defaults to "association_testing_data".
    :type data_key: str
    :param n_chunks: Number of chunks to split data for processing, defaults to None.
    :type n_chunks: Optional[int]
    :param chunk: Index of the chunk of data, defaults to None.
    :type chunk: Optional[int]
    :param dataset_file: Path to the dataset file, i.e., association_dataset.pkl.
    :type dataset_file: Optional[str]
<<<<<<< HEAD
    :param link_burdens: Path to burden.zarr file to link.
    :type link_burdens: Optional[str]
    :param center_scale_burdens: Flag to enable calculation of center and scaling parameters for centering and scaling burden results.
    :type center_scale_burdens: bool
=======
>>>>>>> 4dd101fa
    :param data_config_file: Path to the data configuration file.
    :type data_config_file: str
    :param model_config_file: Path to the model configuration file.
    :type model_config_file: str
    :param checkpoint_files: Paths to model checkpoint files.
    :type checkpoint_files: Tuple[str]
    :param out_dir: Path to the output directory.
    :type out_dir: str
    :return: Corresonding genes, computed burdens, y phenotypes, x phenotypes and sample ids are saved in the out_dir.
    :rtype: [np.ndarray], [zarr.core.Array], [zarr.core.Array], [zarr.core.Array], [zarr.core.Array]

    .. note::
        Checkpoint models all corresponding to the same repeat are averaged for that repeat.
    """
    if len(checkpoint_files) == 0:
        raise ValueError("At least one checkpoint file must be supplied")

    with open(data_config_file) as f:
        data_config = yaml.safe_load(f)

    with open(model_config_file) as f:
        model_config = yaml.safe_load(f)

    if dataset_file is not None:
        logger.info("Loading pickled dataset")
        with open(dataset_file, "rb") as f:
            dataset = pickle.load(f)
    else:
        dataset = make_dataset_(data_config)

    if torch.cuda.is_available():
        logger.info("Using GPU")
        device = torch.device("cuda")
    else:
        logger.info("Using CPU")
        device = torch.device("cpu")

    agg_models = load_models(model_config, checkpoint_files, device=device)

    genes, _, _ = compute_burdens_(
        debug,
        data_config,
        dataset,
        out_dir,
        agg_models,
        data_key=data_key,
        n_chunks=n_chunks,
        chunk=chunk,
        device=device,
        bottleneck=bottleneck,
    )

    if center_scale_burdens and not link_burdens:
        if (chunk == 0) or not chunk:
            # Calculate Mode
            empty_batch = {
                "rare_variant_annotations": torch.zeros(1, 1, 34, 1),
                "y": None,
                "x_phenotypes": None,
                "sample": None,
            }
            this_mode, _, _, _ = get_burden(
                empty_batch,
                agg_models,
                device=device,
                skip_burdens=False,
            )
            this_mode = this_mode.flatten()
            center_scale_df = pd.DataFrame(columns=["mode"])
            for r in range(len(agg_models)):
                center_scale_df.loc[r, "mode"] = this_mode[r]
            pprint(f"Calculated Zero-Effect Burden Score :\n {this_mode}")
            center_scale_df.to_csv(
                f"{Path(out_dir)}/computed_burdens_stats.csv", index=False
            )

    logger.info("Saving computed burdens, corresponding genes, and targets")
    np.save(Path(out_dir) / "genes.npy", genes)


@cli.command()
@click.option("--n-chunks", type=int, required=True)
@click.option("--skip-burdens", is_flag=True, default=False)
@click.option("--overwrite", is_flag=True, default=False)
@click.argument("burdens-chunks-dir", type=click.Path(exists=True))
@click.argument("result-dir", type=click.Path(exists=True))
def combine_burden_chunks(
    n_chunks: int,
    skip_burdens: bool,
    overwrite: bool,
    burdens_chunks_dir: Path,
    result_dir: Path,
):
    combine_burden_chunks_(
        n_chunks=n_chunks,
        skip_burdens=skip_burdens,
        overwrite=overwrite,
        burdens_chunks_dir=Path(burdens_chunks_dir),
        result_dir=Path(result_dir),
    )


def combine_burden_chunks_(
    n_chunks: int,
    burdens_chunks_dir: Path,
    skip_burdens: bool,
    overwrite: bool,
    result_dir: Path,
):
    compression_level = 1
    burdens_chunks_dir = Path(burdens_chunks_dir)

    burdens, sample_ids = None, None
    start_id = None
    end_id = 0

    for i, chunk in tqdm(
        enumerate(range(0, n_chunks)), desc=f"Merging {n_chunks} chunks"
    ):
        chunk_dir = burdens_chunks_dir / f"chunk_{chunk}"

        if not skip_burdens:
            burdens_chunk = zarr.open((chunk_dir / "burdens.zarr").as_posix(), mode="r")
            assert burdens_chunk.attrs["chunk"] == chunk

        sample_ids_chunk = zarr.open(
            (chunk_dir / "sample_ids.zarr").as_posix(), mode="r"
        )

        total_samples = sample_ids_chunk.attrs["n_total_samples"]

        assert sample_ids_chunk.attrs["chunk"] == chunk

        burdens_path = result_dir / "burdens.zarr"
        sample_ids_path = result_dir / "sample_ids.zarr"

        if i == 0:
            if not skip_burdens:
                burdens_shape = (total_samples,) + burdens_chunk.shape[1:]

                if not overwrite:
                    assert not burdens_path.exists()
                else:
                    logger.debug("Overwriting existing files")

                logger.debug(f"Opening {burdens_path} in append mode")
                burdens = zarr.open(
                    burdens_path.as_posix(),
                    mode="a",
                    shape=burdens_shape,
                    chunks=(1000, 1000, 1),
                    dtype=np.float32,
                    compressor=Blosc(clevel=compression_level),
                )
                assert burdens_path.exists()

            logger.debug(f"Opening {sample_ids_path} in append mode")
            sample_ids = zarr.open(
                sample_ids_path,
                mode="a",
                shape=(total_samples),
                chunks=(None),
                dtype="U200",
                compressor=Blosc(clevel=compression_level),
            )

            assert sample_ids_path.exists()

        start_id = end_id
        end_id += len(sample_ids_chunk)

        sample_ids[start_id:end_id] = sample_ids_chunk[:]

        if not skip_burdens:
            burdens[start_id:end_id] = burdens_chunk[:]

    logger.info(f"Done merging {n_chunks} chunks.")


def regress_on_gene_scoretest(
    gene: str,
    burdens: np.ndarray,
    model_score,
) -> Tuple[List[str], List[float], List[float]]:
    """
    Perform regression on a gene using the score test.

    :param gene: Gene name.
    :type gene: str
    :param burdens: Burden scores associated with the gene.
    :type burdens: np.ndarray
    :param model_score: Model for score test.
    :type model_score: Any
    :return: Tuple containing gene name, beta, and p-value.
    :rtype: Tuple[List[str], List[float], List[float]]
    """
    burdens = burdens.reshape(burdens.shape[0], -1)
    logger.info(f"Burdens shape: {burdens.shape}")

    if np.all(np.abs(burdens) < 1e-6):
        logger.warning(f"Burden for gene {gene} is 0 for all samples; skipping")
        return None

    pv = model_score.pv_alt_model(burdens)

    logger.info(f"p-value: {pv}")
    if pv < 0:
        logger.warning(
            f"Negative value encountered in p-value computation for "
            f"gene {gene}, p-value: {pv}, using saddle instead."
        )
        pv = model_score.pv_alt_model(burdens, method="saddle")
    # beta only for linear models
    try:
        beta = model_score.coef(burdens)["beta"][0, 0]
    except:
        beta = None

    genes_params_pvalues = ([], [], [])
    genes_params_pvalues[0].append(gene)
    genes_params_pvalues[1].append(beta)
    genes_params_pvalues[2].append(pv)

    return genes_params_pvalues


def regress_on_gene(
    gene: str,
    X: np.ndarray,
    y: np.ndarray,
    x_pheno: np.ndarray,
    use_bias: bool,
    use_x_pheno: bool,
) -> Tuple[List[str], List[float], List[float]]:
    """
    Perform regression on a gene using Ordinary Least Squares (OLS).

    :param gene: Gene name.
    :type gene: str
    :param X: Burden score data.
    :type X: np.ndarray
    :param y: Y phenotype data.
    :type y: np.ndarray
    :param x_pheno: X phenotype data.
    :type x_pheno: np.ndarray
    :param use_bias: Flag to include bias term.
    :type use_bias: bool
    :param use_x_pheno: Flag to include x phenotype data in regression.
    :type use_x_pheno: bool
    :return: Tuple containing gene name, beta, and p-value.
    :rtype: Tuple[List[str], List[float], List[float]]
    """
    X = X.reshape(X.shape[0], -1)
    if np.all(np.abs(X) < 1e-6):
        logger.warning(f"Burden for gene {gene} is 0 for all samples; skipping")
        return None

    # Bias shouldn't be necessary if y is centered or standardized
    if use_bias:
        try:
            X = add_constant(X, prepend=False, has_constant="raise")
        except ValueError:
            logger.warning(
                f"Burdens for gene {gene} are constant " "for all samples; skipping"
            )
            return None

    if use_x_pheno:
        if len(x_pheno.shape) == 1:
            x_pheno = np.expand_dims(x_pheno, axis=1)
        X = np.concatenate((X, x_pheno), axis=1)

    genes_params_pvalues = ([], [], [])
    for this_y in np.split(y, y.shape[1], axis=1):
        mask = ~np.isnan(this_y).reshape(-1)
        model = sm.OLS(this_y[mask], X[mask], missing="raise", hasconst=True)
        results = model.fit()
        genes_params_pvalues[0].append(gene)
        genes_params_pvalues[1].append(results.params[0])
        genes_params_pvalues[2].append(results.pvalues[0])

    return genes_params_pvalues


def regress_(
    config: Dict,
    use_bias: bool,
    burdens: np.ndarray,
    y: np.ndarray,
    gene_indices: np.ndarray,
    genes: pd.Series,
    x_pheno: np.ndarray,
    use_x_pheno: bool = True,
    do_scoretest: bool = True,
) -> pd.DataFrame:
    """
    Perform regression on multiple genes.

    :param config: Configuration dictionary.
    :type config: Dict
    :param use_bias: Flag to include bias term when performing OLS regression.
    :type use_bias: bool
    :param burdens: Burden score data.
    :type burdens: np.ndarray
    :param y: Y phenotype data.
    :type y: np.ndarray
    :param gene_indices: Indices of genes.
    :type gene_indices: np.ndarray
    :param genes: Gene names.
    :type genes: pd.Series
    :param x_pheno: X phenotype data.
    :type x_pheno: np.ndarray
    :param use_x_pheno: Flag to include x phenotype data when performing OLS regression, defaults to True.
    :type use_x_pheno: bool
    :param do_scoretest: Flag to use the scoretest from SEAK, defaults to True.
    :type do_scoretest: bool
    :return: DataFrame containing regression results on all genes.
    :rtype: pd.DataFrame
    """
    assert len(gene_indices) == len(genes)

    logger.info("Computing associations")
    logger.info(f"Covariates shape: {x_pheno.shape}, y shape: {y.shape}")

    regressed_genes = []
    betas = []
    pvals = []
    logger.info("Running regression on each gene")
    if do_scoretest:
        logger.info("Running regression on each gene using scoretest from SEAK")
        mask = ~np.isnan(y).reshape(-1)
        y = y[mask]
        X = np.hstack((np.ones((x_pheno.shape[0], 1)), x_pheno))[mask]
        # adding bias column
        logger.info(f"X shape: {X.shape}, Y shape: {y.shape}")

        # compute null_model for score test
        if len(np.unique(y)) == 2:
            logger.info("Fitting binary model since only found two distinct y values")
            model_score = scoretest.ScoretestLogit(y, X)
        else:
            logger.info("Fitting linear model")
            model_score = scoretest.ScoretestNoK(y, X)
        genes_betas_pvals = [
            regress_on_gene_scoretest(gene, burdens[mask, i], model_score)
            for i, gene in tqdm(
                zip(gene_indices, genes), total=genes.shape[0], file=sys.stdout
            )
        ]
    else:
        logger.info("Running regression on each gene using OLS")
        genes_betas_pvals = [
            regress_on_gene(gene, burdens[:, i], y, x_pheno, use_bias, use_x_pheno)
            for i, gene in tqdm(
                zip(gene_indices, genes), total=genes.shape[0], file=sys.stdout
            )
        ]

    genes_betas_pvals = [x for x in genes_betas_pvals if x is not None]
    regressed_genes, betas, pvals = separate_parallel_results(genes_betas_pvals)
    y_phenotypes = config["association_testing_data"]["dataset_config"]["y_phenotypes"]
    regressed_phenotypes = [y_phenotypes] * len(regressed_genes)
    result = pd.DataFrame(
        {
            "phenotype": itertools.chain(*regressed_phenotypes),
            "gene": itertools.chain(*regressed_genes),
            "beta": itertools.chain(*betas),
            "pval": itertools.chain(*pvals),
        }
    )
    return result


@cli.command()
@click.option("--debug", is_flag=True)
@click.option("--chunk", type=int, default=0)
@click.option("--n-chunks", type=int, default=1)
@click.option("--use-bias", is_flag=True)
@click.option("--gene-file", type=click.Path(exists=True))
@click.option("--do-scoretest", is_flag=True)
@click.option("--sample-file", type=click.Path(exists=True))
@click.argument("config-file", type=click.Path(exists=True))
@click.argument("xy-dir", type=click.Path(exists=True))
@click.argument("burden-file", type=click.Path(exists=True))
@click.argument("out-dir", type=click.Path())
def regress(
    debug: bool,
    chunk: int,
    n_chunks: int,
    use_bias: bool,
    gene_file: str,
    config_file: str,
    xy_dir: str,
    burden_file: str,
    out_dir: str,
    do_scoretest: bool,
    sample_file: Optional[str],
):
    """
    Perform regression analysis.

    :param debug: Flag for debugging.
    :type debug: bool
    :param chunk: Index of the chunk of data, defaults to 0.
    :type chunk: int
    :param n_chunks: Number of chunks to split data for processing, defaults to 1.
    :type n_chunks: int
    :param use_bias: Flag to include bias term when performing OLS regression.
    :type use_bias: bool
    :param gene_file: Path to the gene file.
    :type gene_file: str
    :param config_file: Path to the configuration file.
    :type config_file: str
    :param xy_dir: Path to the directory containing the x.zarr and y.zarr files.
    :type xy_dir: str
    :param burden_file: Path to the burdens.zarr file.
    :type burden_file: str
    :param out_dir: Path to the output directory.
    :type out_dir: str
    :param do_scoretest: Flag to use the scoretest from SEAK.
    :type do_scoretest: bool
    :param sample_file: Path to the sample file.
    :type sample_file: Optional[str]
    :return: Regression results saved to out_dir as "burden_associations_{chunk}.parquet"
    """
    burden_dir = Path(burden_file).parent
    # if burden_file is not None:
    #     logger.info(f'Loading burdens from {burden_file}')
    #     burdens = zarr.open(burden_file)[:, :, repeat]
    # else:
    #     burdens = zarr.open(Path(burden_dir) / "burdens.zarr")[:, :, repeat]
    logger.info(f"Loading covariates and targets from {xy_dir}")
    y = zarr.load(Path(xy_dir) / "y.zarr")
    x_pheno = zarr.load(Path(xy_dir) / "x.zarr")

    # Find overlap in sample IDs
    xy_sample_ids = zarr.load(Path(xy_dir) / "sample_ids.zarr")
    burden_sample_ids = zarr.load(Path(burden_dir) / "sample_ids.zarr")
    if len(set(xy_sample_ids).intersection(set(burden_sample_ids))) == 0:
        raise ValueError("No common sample IDs between xy_dir and burden_dir")
    if len(set(xy_sample_ids)) != xy_sample_ids.shape[0]:
        raise ValueError("Duplicate sample IDs in xy_dir")
    if len(set(burden_sample_ids)) != burden_sample_ids.shape[0]:
        raise ValueError("Duplicate sample IDs in burden_dir")

    if sample_file is not None:
        with open(sample_file, "rb") as f:
            samples = pickle.load(f)["association_samples"]
        if debug:
            samples = [s for s in samples if s < 1000]
        # burdens = burdens[samples]
        y = y[samples]
        x_pheno = x_pheno[samples]

    n_samples = y.shape[0]
    try:
        assert y.shape[0] == n_samples
        assert x_pheno.shape[0] == n_samples
    except:
        raise ValueError(
            "Inconsistent number of samples between covariates and targets"
        )

    x_pheno_cols = [f"xy_pheno_{i}" for i in range(x_pheno.shape[1])]
    xy_dict = {
        c: x.squeeze()
        for c, x in zip(x_pheno_cols, np.split(x_pheno, x_pheno.shape[1], axis=1))
    }
    xy_dict["sample"] = xy_sample_ids
    xy_dict["y"] = y.squeeze()
    xy_df = pd.DataFrame(xy_dict)
    burden_sample_df = pd.DataFrame({"sample": burden_sample_ids})
    xy_df = pd.merge(burden_sample_df, xy_df, how="left", sort=False)
    # Assert the rows of this DF correspond to rows of burden_dir/burdens.zarr
    # (should be guaranteed by Pandas, this is just a sanity check)
    assert np.array_equal(xy_df["sample"].to_numpy(), burden_sample_ids)

    with open(config_file) as f:
        config = yaml.safe_load(f)

    logger.info(f"Loading saved burdens from {burden_dir}")
    genes = pd.Series(np.load(Path(burden_dir) / "genes.npy"))
    if gene_file is not None:
        logger.info("Loading gene names")
        gene_df = pd.read_parquet(gene_file, engine="pyarrow")
        gene_df.set_index("id")
        genes = gene_df.loc[genes, "gene"].str.split(".").apply(lambda x: x[0])

    chunk_size = math.ceil(len(genes) / n_chunks)
    chunk_start = chunk * chunk_size
    chunk_end = min(len(genes), chunk_start + chunk_size)
    if chunk == n_chunks - 1:
        assert chunk_end == len(genes)
    # gene_indices = np.arange(chunk_start, chunk_end)

    genes = genes.iloc[chunk_start:chunk_end]
    gene_indices = np.arange(len(genes))

    logger.info(f"Only extracting genes in range {chunk_start, chunk_end}")
    burdens = zarr.open(burden_file)[:, chunk_start:chunk_end, 0]

    if sample_file is not None:
        burdens = burdens[samples]
    # burdens = burdens[nan_mask]
    assert len(genes) == burdens.shape[1]

    associations = regress_(
        config,
        use_bias,
        burdens,
        xy_df["y"].to_numpy(),
        gene_indices,
        genes,
        xy_df[x_pheno_cols].to_numpy(),
        do_scoretest=do_scoretest,
    )

    logger.info("Saving results")
    Path(out_dir).mkdir(parents=True, exist_ok=True)
    associations.to_parquet(
        Path(out_dir) / f"burden_associations_{chunk}.parquet",
        engine="pyarrow",
    )


@cli.command()
@click.option("--model-name", type=str)
@click.argument("result-files", type=click.Path(exists=True), nargs=-1)
@click.argument("out-file", type=click.Path())
def combine_regression_results(
    result_files: Tuple[str], out_file: str, model_name: Optional[str]
):
    """
    Combine multiple regression result files.

    :param result_files: List of paths to regression result files.
    :type result_files: Tuple[str]
    :param out_file: Path to the output file.
    :type out_file: str
    :param model_name: Name of the regression model.
    :type model_name: Optional[str]
    :return: Concatenated regression results saved to a parquet file.
    """
    logger.info("Concatenating results")
    results = pd.concat([pd.read_parquet(f, engine="pyarrow") for f in result_files])

    if model_name is not None:
        logger.info(f'Settting model column to "{model_name}"')
        results["model"] = model_name

    logger.info(f"Writing to {out_file}")
    results.to_parquet(out_file, engine="pyarrow")


@cli.command()
@click.option("--center-scale-burdens", is_flag=True)
@click.option("--n-chunks", type=int)
@click.option("--chunk", type=int)
@click.option("-r", "--repeats", multiple=True, type=int)
@click.option("--agg-fct", type=str, default="mean")
@click.argument("burden-file", type=click.Path(exists=True))
@click.argument("burden-out-file", type=click.Path())
def average_burdens(
    center_scale_burdens: bool,
    repeats: Tuple,
    burden_file: str,
    burden_out_file: str,
    agg_fct: Optional[str] = "mean",
    n_chunks: Optional[int] = None,
    chunk: Optional[int] = None,
):
    compression_level = 1
    logger.info(f"Analyzing repeats {repeats}")
    logger.info(f"Reading burdens to aggregate from {burden_file}")
    burdens = zarr.open(burden_file)
    n_total_samples = burdens.shape[0]

    if center_scale_burdens:
        center_scale_params_file = (
            Path(os.path.split(burden_out_file)[0]) / "computed_burdens_stats.csv"
        )
        center_scale_df = pd.read_csv(center_scale_params_file)

        max_dfs = pd.DataFrame()
        max_files_path = Path(os.path.split(burden_out_file)[0]).glob("chunk*_max.csv")
        for i, filename in enumerate(max_files_path):
            max_dfs[f"Max_Chunk{i}"] = pd.read_csv(filename)["max"]
        # compute max across all chunks
        max_dfs["max"] = max_dfs.max(axis=1)

    if chunk is not None:
        if n_chunks is None:
            raise ValueError("n_chunks must be specified if chunk is not None")
        chunk_length = math.ceil(n_total_samples / n_chunks)
        chunk_start = chunk * chunk_length
        chunk_end = min(n_total_samples, chunk_start + chunk_length)
        samples = range(chunk_start, chunk_end)
        n_samples = len(samples)
        print(chunk_start, chunk_end)
    else:
        n_samples = n_total_samples
        chunk_start = 0
        chunk_end = n_samples

    logger.info(
        f"Computing result for chunk {chunk} out of {n_chunks} in range {chunk_start}, {chunk_end}"
    )

    batch_size = 1000
    logger.info(f"Batch size: {batch_size}")
    n_batches = n_samples // batch_size + (n_samples % batch_size != 0)

    logger.info(f"Using aggregation function {agg_fct}")
    for i in tqdm(
        range(n_batches),
        file=sys.stdout,
        total=(n_samples // batch_size + (n_samples % batch_size != 0)),
    ):
        if i == 0:
            # if not os.path.exists(burden_out_file):
            #     logger.info('Generting new zarr file')
            burdens_new = zarr.open(
                burden_out_file,
                mode="a",
                shape=(burdens.shape[0], burdens.shape[1], 1),
                chunks=(1000, 1000),
                dtype=np.float32,
                compressor=Blosc(clevel=compression_level),
            )
            # else:
            #     logger.info('Only opening zarr file')
            #     burdens_new =  zarr.open(burden_out_file)

        start_idx = chunk_start + i * batch_size
        end_idx = min(start_idx + batch_size, chunk_end)
        print(start_idx, end_idx)
        this_burdens = np.take(burdens[start_idx:end_idx, :, :], repeats, axis=2)

        # Double-check zarr creation - no computed burdens should equal zero
        assert np.all(this_burdens != 0)

        if center_scale_burdens:
            print("Centering and Scaling Burdens before aggregating")
            for r in range(len(repeats)):
                zero_effect_val = center_scale_df.loc[r, "mode"]
                repeat_max = max_dfs.loc[r, "max"]
                # Subtract off zero effect burden value (mode)
                this_burdens[:, :, r] -= zero_effect_val
                adjusted_max = repeat_max - zero_effect_val
                min_val = this_burdens[:, :, r].min()
                # Scale values between -1 and 1
                this_burdens[:, :, r] = (
                    2 * ((this_burdens[:, :, r] - min_val) / (adjusted_max - min_val))
                    - 1
                )

        this_burdens = AGG_FCT[agg_fct](this_burdens, axis=2)

        burdens_new[start_idx:end_idx, :, 0] = this_burdens

    logger.info(
        f"Writing aggregted burdens in range {chunk_start}, {chunk_end} to {burden_out_file}"
    )


# TODO merge these functions into regress(), regress_
@cli.command()
@click.option("--debug", is_flag=True)
@click.option("--chunk", type=int, default=0)
@click.option("--n-chunks", type=int, default=1)
@click.option("--use-bias", is_flag=True)
@click.option("--gene-file", type=click.Path(exists=True))
@click.option("--repeat", type=int, default=0)
@click.option("--do-scoretest", is_flag=True)
@click.option("--sample-file", type=click.Path(exists=True))
@click.option("--burden-file", type=click.Path(exists=True))
@click.option("--genes-to-keep", type=click.Path(exists=True))
@click.option("--common-genotype-prefix", type=str)
@click.argument("config-file", type=click.Path(exists=True))
@click.argument("burden-dir", type=click.Path(exists=True))
@click.argument("out-file", type=click.Path())
def regress_common(
    debug: bool,
    chunk: int,
    n_chunks: int,
    use_bias: bool,
    gene_file: str,
    repeat: int,
    config_file: str,
    burden_dir: str,
    out_file: str,
    do_scoretest: bool,
    sample_file: Optional[str],
    burden_file: Optional[str],
    genes_to_keep: Optional[str],
    common_genotype_prefix: str,
):
    logger.info("Loading saved burdens")
    # if burden_file is not None:
    #     logger.info(f'Loading burdens from {burden_file}')
    #     burdens = zarr.open(burden_file)[:, :, repeat]
    # else:
    #     burdens = zarr.open(Path(burden_dir) / "burdens.zarr")[:, :, repeat]
    logger.info(f"Loading x, y, genes from {burden_dir}")
    y = zarr.open(Path(burden_dir) / "y.zarr")[:]
    x_pheno = zarr.open(Path(burden_dir) / "x.zarr")[:]
    genes = pd.Series(np.load(Path(burden_dir) / "genes.npy"))

    if genes_to_keep is not None:
        logger.info(f"Reading genes_to_keep file from {genes_to_keep}")
        genes_to_keep = np.load(genes_to_keep)

    if sample_file is not None:
        with open(sample_file, "rb") as f:
            samples = pickle.load(f)["association_samples"]
        if debug:
            samples = [s for s in samples if s < 1000]
        # burdens = burdens[samples]
        y = y[samples]
        x_pheno = x_pheno[samples]

    n_samples = y.shape[0]
    assert y.shape[0] == n_samples
    assert x_pheno.shape[0] == n_samples
    # assert len(genes) == burdens.shape[1]

    # TODO commented this out. is this a problem?
    # nan_mask = ~np.isnan(y).squeeze()
    # y = y[nan_mask]
    # # burdens = burdens[nan_mask]
    # x_pheno = x_pheno[nan_mask]

    with open(config_file) as f:
        config = yaml.safe_load(f)

    if gene_file is not None:
        logger.info("Loading gene names")
        gene_df = pd.read_parquet(gene_file, engine="pyarrow")
        gene_df.set_index("id")
        genes = gene_df.loc[genes, "gene"].str.split(".").apply(lambda x: x[0])

    chunk_size = math.ceil(len(genes) / n_chunks)
    chunk_start = chunk * chunk_size
    chunk_end = min(len(genes), chunk_start + chunk_size)
    if chunk == n_chunks - 1:
        assert chunk_end == len(genes)
    # gene_indices = np.arange(chunk_start, chunk_end)

    # gene_indices = np.arange(chunk_start, chunk_end)
    logger.info(f"processing genes in range {chunk_start}, {chunk_end}")
    all_genes = copy.deepcopy(genes)
    genes = genes.iloc[chunk_start:chunk_end]
    if genes_to_keep is not None:
        # genes_this_chunk = set(genes).intersection(set(genes_to_keep))
        genes_this_chunk = [
            i for i in genes_to_keep if i in list(genes)
        ]  # having list is important, otherwise 'in' checks the indices, not the values in the pd.Series
        gene_indices = np.array(
            [np.where(all_genes == this_gene)[0][0] for this_gene in genes_this_chunk]
        )
        genes = pd.Series(list(genes_this_chunk))

    logger.info(f"Only extracting genes in range {chunk_start, chunk_end}")

    if burden_file is not None:
        logger.info(f"Loading burdens from {burden_file}")
    else:
        burden_file = Path(burden_dir) / "burdens.zarr"

    if genes_to_keep is not None:
        logger.info(f"Loading burdens at position {gene_indices}")
        burdens = zarr.open(burden_file)
        burdens = burdens.oindex[:, gene_indices, repeat]
        gene_indices = np.arange(len(genes))
    else:
        burdens = zarr.open(burden_file)[:, chunk_start:chunk_end, repeat]

    gene_indices = np.arange(len(genes))

    if sample_file is not None:
        burdens = burdens[samples]
    # burdens = burdens[nan_mask]
    assert len(genes) == burdens.shape[1]
    logger.info(common_genotype_prefix)
    associations = regress_common_(
        config,
        use_bias,
        burdens,
        y,
        gene_indices,
        genes,
        x_pheno,
        common_genotype_prefix,
        do_scoretest=do_scoretest,
    )

    logger.info("Saving results")
    # Path(out_dir).mkdir(parents=True, exist_ok=True)
    # associations.to_parquet(
    #     Path(out_dir) / f"burden_associations_{chunk}.parquet",
    #     engine="pyarrow",
    # )
    associations.to_parquet(Path(out_file), engine="pyarrow")


def regress_common_(
    config: Dict,
    use_bias: bool,
    burdens: np.ndarray,
    y: np.ndarray,
    gene_indices: np.ndarray,
    genes: pd.Series,
    x_pheno: np.ndarray,
    common_genotype_prefix: str,
    use_x_pheno: bool = True,
    do_scoretest: bool = True,
) -> pd.DataFrame:
    assert len(gene_indices) == len(genes)
    logger.info(common_genotype_prefix)

    logger.info("Computing associations")
    logger.info(f"Covariates shape: {x_pheno.shape}, y shape: {y.shape}")

    regressed_genes = []
    betas = []
    pvals = []
    logger.info("Running regression on each gene")
    genes_betas_pvals = []
    # for i, gene in tqdm(
    #     zip(gene_indices, genes), total=genes.shape[0], file=sys.stdout):
    mask = ~np.isnan(y).reshape(-1)
    y = y[mask]
    for i, gene in zip(gene_indices, genes):
        logger.info(f"rergressing on gene {gene}")
        if common_genotype_prefix is not None:
            logger.info(
                f"Reading commong genotypes from {common_genotype_prefix}_{gene}.zarr"
            )
            common_genotypes = zarr.open(Path(f"{common_genotype_prefix}_{gene}.zarr"))[
                :
            ]

            logger.info(f"common genotypes shape: {common_genotypes.shape}")

            assert common_genotypes.shape[0] == x_pheno.shape[0]
            X = np.hstack((x_pheno, common_genotypes))
        if do_scoretest:
            logger.info("Running regression on each gene using scoretest from SEAK")
            X = np.hstack((np.ones((X.shape[0], 1)), X))[mask]
            # adding bias column
            logger.info(f"X shape: {X.shape}, Y shape: {y.shape}")

            # compute null_model for score test
            if len(np.unique(y)) == 2:
                logger.info(
                    "Fitting binary model since only found two distinct y values"
                )
                model_score = scoretest.ScoretestLogit(y, X)
            else:
                logger.info("Fitting linear model")
                model_score = scoretest.ScoretestNoK(y, X)
            gene_stats = regress_on_gene_scoretest(gene, burdens[mask, i], model_score)
        else:
            logger.info("Running regression on each gene using OLS")
            gene_stats = regress_on_gene(
                gene, burdens[:, i], y, X, use_bias, use_x_pheno
            )

        genes_betas_pvals.append(gene_stats)
    genes_betas_pvals = [x for x in genes_betas_pvals if x is not None]
    regressed_genes, betas, pvals = separate_parallel_results(genes_betas_pvals)
    y_phenotypes = config["association_testing_data"]["dataset_config"]["y_phenotypes"]
    regressed_phenotypes = [y_phenotypes] * len(regressed_genes)
    result = pd.DataFrame(
        {
            "phenotype": itertools.chain(*regressed_phenotypes),
            "gene": itertools.chain(*regressed_genes),
            "beta": itertools.chain(*betas),
            "pval": itertools.chain(*pvals),
        }
    )
    return result


if __name__ == "__main__":
    cli()<|MERGE_RESOLUTION|>--- conflicted
+++ resolved
@@ -272,27 +272,12 @@
     with open(data_config_file) as f:
         data_config = yaml.safe_load(f)
 
-<<<<<<< HEAD
-            # Calculate Max for this chunk and store for later
-            max_df = pd.DataFrame(columns=["max"])
-            for r in range(len(agg_models)):
-                # print(chunk_burden.shape) #samples x genes x repeats
-                chunk_max = np.max(chunk_burden[:, :, r])
-                max_df.loc[r, "max"] = chunk_max
-            print(f"Saving Burden Max Scores")
-            max_df.to_csv(f"{Path(cache_dir)}/chunk{chunk}_max.csv", index=False)
-
-        y[chunk_start:chunk_end] = chunk_y
-        x[chunk_start:chunk_end] = chunk_x
-        sample_ids[chunk_start:chunk_end] = chunk_sampleid
-=======
     if dataset_file is not None:
         logger.info("Loading pickled dataset")
         with open(dataset_file, "rb") as f:
             dataset = pickle.load(f)
     else:
         dataset = make_dataset_(data_config, skip_genotypes=True)
->>>>>>> 4dd101fa
 
     sample_ids, x, y = compute_xy_(
         data_config,
@@ -957,11 +942,7 @@
 @click.option("--n-chunks", type=int)
 @click.option("--chunk", type=int)
 @click.option("--dataset-file", type=click.Path(exists=True))
-<<<<<<< HEAD
-@click.option("--link-burdens", type=click.Path())
 @click.option("--center-scale-burdens", is_flag=True)
-=======
->>>>>>> 4dd101fa
 @click.argument("data-config-file", type=click.Path(exists=True))
 @click.argument("model-config-file", type=click.Path(exists=True))
 @click.argument("checkpoint-files", type=click.Path(exists=True), nargs=-1)
@@ -973,11 +954,7 @@
     n_chunks: Optional[int],
     chunk: Optional[int],
     dataset_file: Optional[str],
-<<<<<<< HEAD
-    link_burdens: Optional[str],
     center_scale_burdens: bool,
-=======
->>>>>>> 4dd101fa
     data_config_file: str,
     model_config_file: str,
     checkpoint_files: Tuple[str],
@@ -998,13 +975,8 @@
     :type chunk: Optional[int]
     :param dataset_file: Path to the dataset file, i.e., association_dataset.pkl.
     :type dataset_file: Optional[str]
-<<<<<<< HEAD
-    :param link_burdens: Path to burden.zarr file to link.
-    :type link_burdens: Optional[str]
     :param center_scale_burdens: Flag to enable calculation of center and scaling parameters for centering and scaling burden results.
     :type center_scale_burdens: bool
-=======
->>>>>>> 4dd101fa
     :param data_config_file: Path to the data configuration file.
     :type data_config_file: str
     :param model_config_file: Path to the model configuration file.
@@ -1057,7 +1029,7 @@
         bottleneck=bottleneck,
     )
 
-    if center_scale_burdens and not link_burdens:
+    if center_scale_burdens:
         if (chunk == 0) or not chunk:
             # Calculate Mode
             empty_batch = {
