--- conflicted
+++ resolved
@@ -54,7 +54,6 @@
     """
     Compute burden scores for rare variants.
 
-<<<<<<< HEAD
     :param batch: A dictionary containing batched data from the DataLoader.
     :type batch: Dict
     :param agg_models: Loaded PyTorch model(s) for each repeat used for burden computation. 
@@ -69,20 +68,6 @@
 
     .. note::
         Checkpoint models all corresponding to the same repeat are averaged for that repeat.
-=======
-    Parameters:
-    - batch (Dict): A dictionary containing batched data from the DataLoader.
-    - agg_models (Dict[str, List[nn.Module]]): Loaded PyTorch model(s) for each repeat used for burden computation.
-        Each key in the dictionary corresponds to a respective repeat.
-    - device (torch.device): Device to perform computations on (default is CPU).
-    - skip_burdens (bool): Flag to skip burden computation (default is False).
-
-    Notes:
-    - Checkpoint models all corresponding to the same repeat are averaged for that repeat.
-
-    Returns:
-    Tuple[torch.Tensor, torch.Tensor, torch.Tensor]: Tuple containing burden scores, target y phenotype values, and x phenotypes.
->>>>>>> 124cba85
     """
     with torch.no_grad():
         X = batch["rare_variant_annotations"].to(device)
@@ -215,7 +200,6 @@
     """
     Compute burdens using the PyTorch model for each repeat.
 
-<<<<<<< HEAD
     :param debug: Flag for debugging.
     :type debug: bool
     :param config: Configuration dictionary.
@@ -225,14 +209,6 @@
     :param cache_dir: Directory to cache zarr files of computed burdens, x phenotypes, and y phenotypes.
     :type cache_dir: str
     :param agg_models: Loaded PyTorch model(s) for each repeat used for burden computation. 
-=======
-    Parameters:
-    - debug (bool): Flag for debugging.
-    - config (Dict): Configuration dictionary.
-    - ds (torch.utils.data.Dataset): Torch dataset.
-    - cache_dir (str): Directory to cache zarr files of computed burdens, x phenotypes, and y phenotypes.
-    - agg_models (Dict[str, List[nn.Module]]): Loaded PyTorch model(s) for each repeat used for burden computation.
->>>>>>> 124cba85
         Each key in the dictionary corresponds to a respective repeat.
     :type agg_models: Dict[str, List[nn.Module]]
     :param n_chunks: Number of chunks to split data for processing, defaults to None.
@@ -582,7 +558,6 @@
     out_dir: str,
 ):
     """
-<<<<<<< HEAD
     Compute burdens based on the provided model and dataset.
 
     :param debug: Flag for debugging.
@@ -610,28 +585,6 @@
 
     .. note::
         Checkpoint models all corresponding to the same repeat are averaged for that repeat.
-=======
-    Compute burdens based on model and dataset provided.
-
-    Parameters:
-    - debug (bool): Flag for debugging.
-    - bottleneck (bool): Flag to enable bottlenecking number of batches.
-    - n_chunks (Optional[int]): Number of chunks to split data for processing (default is None).
-    - chunk (Optional[int]): Index of the chunk of data (default is None).
-    - dataset_file (Optional[str]): Path to the dataset file, i.e. association_dataset.pkl.
-    - link_burdens (Optional[str]): Path to burden.zarr file to link.
-    - data_config_file (str): Path to the data configuration file.
-    - model_config_file (str): Path to the model configuration file.
-    - checkpoint_files (Tuple[str]): Paths to model checkpoint files.
-    - out_dir (str): Path to the output directory.
-
-    Returns:
-    Computed burdens, corresponding genes, and targets are saved in the out_dir.
-    np.ndarray: Corresponding genes, saved as genes.npy
-    zarr.core.Array: Computed burdens, saved as burdens.zarr
-    zarr.core.Array: Target y phenotype, saved as y.zarr
-    zarr.core.Array: X phenotype, saved as x.zarr
->>>>>>> 124cba85
     """
     if len(checkpoint_files) == 0:
         raise ValueError("At least one checkpoint file must be supplied")
