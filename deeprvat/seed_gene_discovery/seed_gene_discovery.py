--- conflicted
+++ resolved
@@ -166,11 +166,6 @@
     var_weight_function: str,
     maf_col: str,
 ):
-<<<<<<< HEAD
-    # temp_genotypes -= np.nanmean(temp_genotypes, axis=0)
-    # G1 = np.ma.masked_invalid(temp_genotypes).filled(0.)
-=======
->>>>>>> cc05e93a
     assert np.all(np.isfinite(G))
 
     weights, plof_mask = get_weights(
