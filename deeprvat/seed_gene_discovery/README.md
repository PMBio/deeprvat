--- conflicted
+++ resolved
@@ -19,9 +19,6 @@
 - gene_ids (list) gene(s) the variant is assigned to
 - is_plof (binary, indicating if the variant is loss of function)
 - Consequence_missense_variant: 
-<<<<<<< HEAD
-- MAF:  Maximum of the MAF in the UK Biobank cohort and in gnomAD release 3.0 (non-Finnish European population) can also be changed by using the --maf-column {maf_col_name} flag for the rule config and replacing MAF in the config.yaml with the {maf_col_name} but it must contain the string '_AF', '_MAF' OR '^MAF'
-=======
 - MAF:  Maximum of the MAF in the UK Biobank cohort and in gnomAD release 3.0 (non-Finnish European population) can also be changed by using the --maf-column {maf_col_name} flag for the rule config and replacing MAF in the config.yaml with the {maf_col_name} but it must contain the string '_AF', '_MAF' OR '^MAF'
 
 ### Run the seed gene discovery pipeline with example data  
@@ -38,4 +35,3 @@
 ```
 
 Replace `[path_to_deeprvat]` with the path to your clone of the repository.
->>>>>>> 07d111d8
